# Orb views: Default view

This is the default view that Orb uses to render a basic graph.

## Initialization

The `OrbView` doesn't need any additional configuration. You can, however, explicitly provide
if you want to assign fixed node coordinates, which you can read about further below.

```typescript
import { OrbView } from "@memgraph/orb";

const orb = new OrbView<MyNode, MyEdge>(container, optionalSettings);
```

You can set settings on view initialization or afterward with `orb.setSettings`. Below
you can see the list of all settings' parameters:

```typescript
interface IOrbViewSettings {
  // For custom node positions
  getPosition(node: INode): { x: number; y: number } | undefined;
  // For node positioning simulation (d3-force parameters)
  simulation: {
    isPhysicsEnabled: false;
    alpha: {
      alpha: number;
      alphaMin: number;
      alphaDecay: number;
      alphaTarget: number;
    };
    centering: null | {
      x: number;
      y: number;
      strength: number;
    };
    collision: null | {
      radius: number;
      strength: number;
      iterations: number;
    };
    links: {
      distance: number;
      strength?: number;
      iterations: number;
    };
    manyBody: null | {
      strength: number;
      theta: number;
      distanceMin: number;
      distanceMax: number;
    };
    positioning: null | {
      forceX: {
        x: number;
        strength: number;
      };
      forceY: {
        y: number;
        strength: number;
      };
    };
  };
  // For canvas rendering and events
  render: {
    fps: number;
    minZoom: number;
    maxZoom: number;
    fitZoomMargin: number;
    labelsIsEnabled: boolean;
    labelsOnEventIsEnabled: boolean;
    shadowIsEnabled: boolean;
    shadowOnEventIsEnabled: boolean;
    contextAlphaOnEvent: number;
    contextAlphaOnEventIsEnabled: boolean;
    backgroundColor: Color | string | null;
  };
  // For select and hover look-and-feel
  strategy: {
    isDefaultSelectEnabled: boolean;
    isDefaultHoverEnabled: boolean;
  };
  // For graph interaction
  interaction: {
    isDragEnabled: boolean;
    isZoomEnabled: boolean;
  };
  // Other default view parameters
  zoomFitTransitionMs: number;
  isOutOfBoundsDragEnabled: boolean;
  areCoordinatesRounded: boolean;
  isSimulationAnimated: boolean;
  areCollapsedContainerDimensionsAllowed: boolean;
}
```

The default settings that `OrbView` uses is:

```typescript
const defaultSettings = {
  simulation: {
    isPhysicsEnabled: false;
    alpha: {
      alpha: 1,
      alphaMin: 0.001,
      alphaDecay: 0.0228,
      alphaTarget: 0.1,
    },
    centering: {
      x: 0,
      y: 0,
      strength: 1,
    },
    collision: {
      radius: 15,
      strength: 1,
      iterations: 1,
    },
    links: {
      distance: 30,
      iterations: 1,
    },
    manyBody: {
      strength: -100,
      theta: 0.9,
      distanceMin: 0,
      distanceMax: 3000,
    },
    positioning: {
      forceX: {
        x: 0,
        strength: 0.1,
      },
      forceY: {
        y: 0,
        strength: 0.1,
      },
    },
  },
  render: {
    fps: 60,
    minZoom: 0.25,
    maxZoom: 8,
    fitZoomMargin: 0.2,
    labelsIsEnabled: true,
    labelsOnEventIsEnabled: true,
    shadowIsEnabled: true,
    shadowOnEventIsEnabled: true,
    contextAlphaOnEvent: 0.3,
    contextAlphaOnEventIsEnabled: true,
    backgroundColor: null,
  },
  strategy: {
    isDefaultSelectEnabled: true,
    isDefaultHoverEnabled: true,
  },
  interaction: {
    isDragEnabled: true;
    isZoomEnabled:  true;
  },
  zoomFitTransitionMs: 200,
  isOutOfBoundsDragEnabled: false,
  areCoordinatesRounded: true,
  isSimulationAnimated: true,
  areCollapsedContainerDimensionsAllowed: false;
}
```

You can read more about each property down below and on [Styles guide](./styles.md).

### Property `getPosition`

There are two basic ways to use the `OrbView` API based on the node positions:

- **Simulated node positions** - Orb internally calculates and assigns coordinates to
  your nodes.
- **Fixed coordinates** - You provide node coordinates through the `getPosition()`
  callback function.

#### Simulated node positions

In this mode, the `OrbView` arranges node positions by internally calculating their
coordinates using the [D3.js](https://d3js.org/) library, or more specifically,
[`d3-force`](https://github.com/d3/d3-force). This method is applied by default - you don't
need to initialize Orb with any additional configuration.

![](./assets/view-default-simulated.png)

```typescript
import { OrbView } from "@memgraph/orb";

const nodes: MyNode[] = [
  { id: 0, label: "Node A" },
  { id: 1, label: "Node B" },
  { id: 2, label: "Node C" },
];
const edges: MyEdge[] = [
  { id: 0, start: 0, end: 0, label: "Edge Q" },
  { id: 1, start: 0, end: 1, label: "Edge W" },
  { id: 2, start: 0, end: 2, label: "Edge E" },
  { id: 3, start: 1, end: 2, label: "Edge T" },
  { id: 4, start: 2, end: 2, label: "Edge Y" },
  { id: 5, start: 0, end: 1, label: "Edge V" },
];

const orb = new OrbView<MyNode, MyEdge>(container);

// Initialize nodes and edges
orb.data.setup({ nodes, edges });

// Render and recenter the view
orb.render(() => {
  orb.recenter();
});
```

#### Fixed node positions

If you want to assign specific coordinates to your graph, you can do this by providing the
`getPosition()` callback function. You can use this function to indicate which properties of
your original nodes will be in the returned `IPosition` object (`{ x: number, y: number }`)
that allows Orb to position the nodes.

![](./assets/view-default-fixed.png)

```typescript
import { OrbView } from "@memgraph/orb";
const container = document.getElementById("graph");

const nodes: MyNode[] = [
  { id: 0, label: "Node A", posX: -100, posY: 0 },
  { id: 1, label: "Node B", posX: 100, posY: 0 },
  { id: 2, label: "Node C", posX: 0, posY: 100 },
];
const edges: MyEdge[] = [
  { id: 0, start: 0, end: 0, label: "Edge Q" },
  { id: 1, start: 0, end: 1, label: "Edge W" },
  { id: 2, start: 0, end: 2, label: "Edge E" },
  { id: 3, start: 1, end: 2, label: "Edge T" },
  { id: 4, start: 2, end: 2, label: "Edge Y" },
  { id: 5, start: 0, end: 1, label: "Edge V" },
];

const orb = new OrbView<MyNode, MyEdge>(container, {
  getPosition: (node) => ({ x: node.data.posX, y: node.data.posY }),
});

// Initialize nodes and edges
orb.data.setup({ nodes, edges });

// Render and recenter the view
orb.render(() => {
  orb.recenter();
});
```

You can use this callback function to assign fixed coordinates to your nodes.

The function has a node input (`INode`) which represents the Orb node data structure. You can
access your original properties through `.data` property. There you can find all properties of
your nodes that you assigned in the `orb.data.setup()` function.

Here you can use your original properties to indicate which ones represent your node coordinates
(`node.data.posX`, `node.data.posY`). All you have to do is return a `IPosition` that requires
2 basic properties: `x` and `y` (`{ x: node.data.posX, y: node.data.posY }`).

### Property `render`

Optional property `render` has several rendering options that you can tweak. Read more about them
on [Styling guide](./styles.md).

### Property `strategy`

The optional property `strategy` has two properties that you can enable/disable:

* `isDefaultSelectEnabled` - when `true`, the default selection strategy is used on mouse click:
  * If there is a node at the mouse click point, the node, its edges, and adjacent nodes will change
    its state to `GraphObjectState.SELECTED`. Style properties that end with `...Selected` will be
    applied to all the selected objects (e.g. `borderColorSelected`).
  * If there is an edge at the mouse click point, the edge and its starting and ending nodes will change
    its state to `GraphObjectState.SELECTED`.
* `isDefaultHoverEnabled` - when `true`, the default hover strategy is used on mouse move:
  * If there is a node at the mouse pointer, the node, its edges, and adjacent nodes will change its state to
    `GraphObjectState.HOVERED`. Style properties that end with `...Hovered` will be applied to all the
    hovered objects (e.g. `borderColorHovered`).

With property `strategy` you can disable the above behavior and implement your select/hover strategy on
top of events `OrbEventType.MOUSE_CLICK` and `OrbEventType.MOUSE_MOVE`, e.g:

```typescript
import { isNode, OrbEventType, GraphObjectState } from '@memgraph/orb';

// Disable default select and hover strategy
orb.setSettings({
  strategy: {
    isDefaultSelectEnabled: false,
    isDefaultHoverEnabled: false,
  },
});

// Create custom select strategy which selects just clicked node
orb.events.on(OrbEventType.MOUSE_CLICK, (event) => {
  // Clicked on blank canvas
  if (!event.subject) {
    // Deselect the previously selected nodes and render if there are changes
    const selectedNodes = orb.data.getNodes((node) => node.isSelected());
    if (selectedNodes) {
      selectedNodes.forEach((node) => node.clearState());
      orb.render();
    }
  }

  // Clicked on unselected node
  if (event.subject && isNode(event.subject) && !event.subject.isSelected()) {
    // Deselect the previously selected nodes
    orb.data.getNodes((node) => node.isSelected()).forEach((node) => node.clearState());
    // Select the new node
    event.subject.state = GraphObjectState.SELECTED;
    orb.render();
  }
});
```

### Property `interaction`

The optional property `interaction` has two properties that you can enable/disable:

* `isDragEnabled` - property controls the dragging behavior within the application. When it is set to `true`, dragging is enabled, allowing users to interact with nodes and edges by dragging them to different positions within the graph. On the other hand, when `isDragEnabled`` is set to false, dragging functionality is disabled, preventing users from moving or repositioning nodes and edges through dragging interactions.

* `isZoomEnabled` - This property controls the zooming behavior within the application. Setting it to `true` enables zooming, allowing users to interactively zoom in and out of the graph. Setting it to `false` disables zooming, restricting the user's ability to change the zoom level.

These properties provide a straightforward way to enable or disable dragging and zooming features based on the needs and requirements of your application. By toggling the values of isDragEnabled and isZoomEnabled, you can easily control the interactivity options available to users. e.g:

```typescript
// Disable default drag interaction and enable zooming
orb.setSettings({ interaction: { isDragEnabled: false, isZoomEnabled: true } });
```

### Property `simulation`

Fine-grained D3 simulation engine settings. They include `isPhysicsEnabled`, `alpha`,
`centering`, `collision`, `links`, `manyBody`, and `positioning`. You can use `isPhysicsEnabled`
to enable or disable physics. You can read more about the other settings on the official
[`d3-force docs`](https://github.com/d3/d3-force). This may be condensed into fewer, more abstract
settings in the future.

### Property `zoomFitTransitionMs`

Use this property to adjust the transition time when re-centering the graph. Defaults to `200ms`.

### Property `isOutOfBoundsDragEnabled`

Disabled by default (`false`).

### Property `areCoordinatesRounded`

Rounds node coordinates to integer values. Slightly improves performance. Enabled by default (`true`).

### Property `isSimulationAnimated`

Shows the process of simulation where the nodes are moved by the physics engine until they
converge to a stable position. If disabled, the graph will suddenly appear in its final position.
Enabled by default (`true`).

### Property `areCollapsedContainerDimensionsAllowed`

Enables setting the dimensions of the Orb container element to zero.
If the container element of Orb has collapsed dimensions (`width: 0;` or `height: 0;`),
Orb will expand the container by setting the values to `100%`.
If that doesn't work (the parent of the container also has collapsed dimensions),
Orb will set an arbitrary fixed dimension to the container.
Disabled by default (`false`).

## Settings

The above settings of the `OrbView` can be defined on view initialization, but also anytime
after the initialization with a view function `setSettings`:

```typescript
import { OrbView } from "@memgraph/orb";

const orb = new OrbView<MyNode, MyEdge>(container, {
  getPosition: (node) => ({ x: node.data.posY, y: node.data.posX }),
  zoomFitTransformMs: 1000,
  render: {
    shadowIsEnabled: false,
    shadowOnEventIsEnabled: false,
  },
});
```

```typescript
// If you want to see all the current view settings
const settings = orb.getSettings();

// Change the x and y axis
orb.setSettings({
  getPosition: (node) => ({ x: node.data.posY, y: node.data.posX }),
});

<<<<<<< HEAD
// Change the zoom fit and transform time while recentering and disable shadows
orb.setSettings({
=======
// Change the zoom fit and transform time while re-centering and disable shadows
orb.view.setSettings({
>>>>>>> 8e0a6870
  zoomFitTransformMs: 1000,
  render: {
    shadowIsEnabled: false,
    shadowOnEventIsEnabled: false,
  },
});
```

## Rendering

Just like other Orb views, use `render` to render the view and `recenter` to fit the view to
the rendered graph.

```typescript
orb.render(() => {
  orb.recenter();
});
```<|MERGE_RESOLUTION|>--- conflicted
+++ resolved
@@ -398,13 +398,8 @@
   getPosition: (node) => ({ x: node.data.posY, y: node.data.posX }),
 });
 
-<<<<<<< HEAD
 // Change the zoom fit and transform time while recentering and disable shadows
 orb.setSettings({
-=======
-// Change the zoom fit and transform time while re-centering and disable shadows
-orb.view.setSettings({
->>>>>>> 8e0a6870
   zoomFitTransformMs: 1000,
   render: {
     shadowIsEnabled: false,
