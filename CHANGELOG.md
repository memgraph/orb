--- conflicted
+++ resolved
@@ -1,5 +1,3 @@
-<<<<<<< HEAD
-=======
 ## 0.4.1
 
 ### Fix
@@ -7,7 +5,6 @@
 * Add the correct sort for the edge zIndex (#66)
 * Fix the spelling issues in the project (#65) - by @jsoref
 
->>>>>>> 8e0a6870
 ## 0.4.0
 
 ### New
