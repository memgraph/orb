{
  "name": "@memgraph/orb",
  "version": "0.0.1",
  "description": "Graph visualization library",
  "engines": {
    "node": ">=16.0.0"
  },
  "repository": {
    "type": "git",
    "url": "https://github.com/memgraph/orb.git"
  },
  "main": "dist/index.js",
  "types": "dist/index.d.ts",
  "contributors": [
    {
      "name": "David Lozic",
      "url": "https://github.com/cizl"
    },
    {
      "name": "Toni Lastre",
      "url": "https://github.com/tonilastre"
    }
  ],
  "author": "Memgraph Ltd. <contact@memgraph.com>",
  "license": "Apache-2.0",
  "scripts": {
    "build": "rm -rf dist && tsc",
    "wp": "rm -rf dist && webpack",
    "wpp": "rm -rf dist && webpack --mode=production",
    "wpw": "webpack --watch",
    "ru": "rm -rf dist && tsc && rollup -c",
    "serve": "http-server dist",
    "test": "jest --runInBand --detectOpenHandles --forceExit --verbose --useStderr",
    "coverage": "npm test -- --coverage --collectCoverageFrom='./src/**'",
    "lint": "eslint .",
    "lint:fix": "eslint --fix .",
    "release": "semantic-release --branches main"
  },
  "dependencies": {
    "d3-drag": "3.0.0",
    "d3-ease": "3.0.1",
    "d3-force": "3.0.0",
    "d3-selection": "3.0.0",
    "d3-transition": "3.0.1",
    "d3-zoom": "3.0.0",
    "leaflet": "1.8.0"
  },
  "devDependencies": {
    "@commitlint/cli": "17.0.0",
    "@commitlint/config-conventional": "17.0.0",
    "@rollup/plugin-commonjs": "^22.0.1",
    "@rollup/plugin-node-resolve": "^13.3.0",
    "@rollup/plugin-typescript": "^8.3.3",
    "@semantic-release/changelog": "6.0.1",
    "@semantic-release/git": "10.0.1",
    "@types/d3-drag": "3.0.1",
    "@types/d3-ease": "3.0.0",
    "@types/d3-force": "3.0.3",
    "@types/d3-selection": "3.0.1",
    "@types/d3-transition": "3.0.1",
    "@types/d3-zoom": "3.0.1",
    "@types/jest": "27.4.1",
    "@types/leaflet": "1.7.9",
    "@types/resize-observer-browser": "^0.1.7",
    "@typescript-eslint/eslint-plugin": "5.24.0",
    "@typescript-eslint/parser": "5.24.0",
    "conventional-changelog-eslint": "3.0.9",
    "copy-webpack-plugin": "^5.1.2",
    "eslint": "8.15.0",
    "eslint-config-google": "0.14.0",
    "eslint-config-prettier": "8.5.0",
    "eslint-plugin-jest": "26.2.2",
    "eslint-plugin-prettier": "4.0.0",
    "http-server": "^0.12.1",
    "jest": "27.5.1",
<<<<<<< HEAD
    "prettier": "^2.1.2",
=======
    "prettier": "^2.7.1",
>>>>>>> 07c11e4e
    "rollup": "^2.77.0",
    "rollup-plugin-dts": "^4.2.2",
    "rollup-plugin-esbuild": "^4.9.1",
    "rollup-plugin-polyfill-node": "^0.10.1",
    "rollup-plugin-typescript": "^1.0.1",
    "semantic-release": "19.0.3",
    "ts-jest": "27.1.4",
    "ts-loader": "^9.3.1",
    "ts-node": "10.8.0",
    "typescript": "4.6.3",
    "webpack": "^5.73.0",
    "webpack-cli": "^4.10.0",
    "webpack-dev-server": "^4.9.3"
  },
  "jest": {
    "moduleFileExtensions": [
      "js",
      "json",
      "ts"
    ],
    "rootDir": "",
    "testRegex": ".spec.ts$",
    "transform": {
      "^.+\\.(t|j)s$": "ts-jest"
    },
    "coverageDirectory": "coverage",
    "testEnvironment": "node",
    "testTimeout": 5000
  }
}<|MERGE_RESOLUTION|>--- conflicted
+++ resolved
@@ -73,11 +73,7 @@
     "eslint-plugin-prettier": "4.0.0",
     "http-server": "^0.12.1",
     "jest": "27.5.1",
-<<<<<<< HEAD
-    "prettier": "^2.1.2",
-=======
     "prettier": "^2.7.1",
->>>>>>> 07c11e4e
     "rollup": "^2.77.0",
     "rollup-plugin-dts": "^4.2.2",
     "rollup-plugin-esbuild": "^4.9.1",
