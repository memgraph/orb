--- conflicted
+++ resolved
@@ -11,12 +11,12 @@
 
 Orb is a graph visualization library. Read more about Orb in the following guides:
 
-- [Handling nodes and edges](./docs/data.md)
-- [Styling nodes and edges](./docs/styles.md)
-- [Handling events](./docs/events.md)
-- Using different views
-  - [Default view](./docs/view-default.md)
-  - [Map view](./docs/view-map.md)
+* [Handling nodes and edges](./docs/data.md)
+* [Styling nodes and edges](./docs/styles.md)
+* [Handling events](./docs/events.md)
+* Using different views
+  * [Default view](./docs/view-default.md) 
+  * [Map view](./docs/view-map.md)
 
 ## Install
 
@@ -24,13 +24,7 @@
 > the Orb reaches version 1.0.0, so we recommend to either set strict version (`@memgraph/orb: "0.x.y"`)
 > of the Orb in your `package.json` or to allow only fix updates (`@memgraph/orb: "~0.x.y"`).
 
-<<<<<<< HEAD
 With `npm` install (recommended):
-=======
-> TBD: Add: Install via npm, or script link
-
-With `npm` install:
->>>>>>> cb41be98
 
 ```
 npm install @memgraph/orb
@@ -57,53 +51,11 @@
 
 ```html
 <!DOCTYPE html>
-<<<<<<< HEAD
-<html lang='en'>
-<head>
-  <meta charset="UTF-8">
-  <title>Orb | Simple graph</title>
-  <script src="https://unpkg.com/@memgraph/orb/dist/browser/orb.min.js"></script>
-  <style>
-    #graph {
-      border: 1px solid #e0e0e0;
-      width: 600px;
-      height: 600px;
-    }
-  </style>
-</head>
-<body>
-<div id="graph"></div>
-<script>
-  const container = document.getElementById('graph');
-
-  const nodes = [
-    { id: 1, label: 'Orb' },
-    { id: 2, label: 'Graph' },
-    { id: 3, label: 'Canvas' },
-  ];
-  const edges = [
-    { id: 1, start: 1, end: 2, label: 'DRAWS' },
-    { id: 2, start: 2, end: 3, label: 'ON' },
-  ];
-
-  // First `Orb` is just a namespace of the JS package 
-  const orb = new Orb.Orb(container);
-
-  // Initialize nodes and edges
-  orb.data.setup({ nodes, edges });
-
-  // Render and recenter the view
-  orb.view.render(() => {
-    orb.view.recenter();
-  });
-</script>
-</body>
-=======
 <html lang="en">
   <head>
     <meta charset="UTF-8" />
     <title>Orb | Simple graph</title>
-    <script type="text/javascript" src="./orb.js"></script>
+    <script src="https://unpkg.com/@memgraph/orb/dist/browser/orb.min.js"></script>
     <style>
       #graph {
         border: 1px solid #e0e0e0;
@@ -116,7 +68,7 @@
     <div id="graph"></div>
     <script>
       const container = document.getElementById("graph");
-
+    
       const nodes = [
         { id: 1, label: "Orb" },
         { id: 2, label: "Graph" },
@@ -126,19 +78,19 @@
         { id: 1, start: 1, end: 2, label: "DRAWS" },
         { id: 2, start: 2, end: 3, label: "ON" },
       ];
-
+    
+      // First `Orb` is just a namespace of the JS package 
       const orb = new Orb.Orb(container);
-
+    
       // Initialize nodes and edges
       orb.data.setup({ nodes, edges });
-
+    
       // Render and recenter the view
       orb.view.render(() => {
         orb.view.recenter();
       });
     </script>
   </body>
->>>>>>> cb41be98
 </html>
 ```
 
@@ -185,19 +137,7 @@
 If you want to experiment, contribute, or simply play with the Orb locally, you can
 set up your local development environment with:
 
-<<<<<<< HEAD
 * Installation of all project dependencies
-=======
-- `Fix` - for a bug fix.
-- `Update` - either for a backwards-compatible enhancement or for a rule change
-  that adds reported problems.
-- `New` - implemented a new feature.
-- `Breaking` - for a backwards-incompatible enhancement or feature.
-- `Docs` - changes to documentation only.
-- `Build` - changes to build process only.
-- `Upgrade` - for a dependency upgrade.
-- `Chore` - for refactoring, adding tests, etc. (anything that isn't user-facing).
->>>>>>> cb41be98
 
   ```
   npm install
