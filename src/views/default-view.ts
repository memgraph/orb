import { D3DragEvent, drag } from 'd3-drag';
import { easeLinear } from 'd3-ease';
<<<<<<< HEAD
// import transition from 'd3-transition';
=======
// @ts-ignore
import transition from 'd3-transition';
>>>>>>> 07c11e4e
import { D3ZoomEvent, zoom, ZoomBehavior } from 'd3-zoom';
import { select } from 'd3-selection';
import { IPosition, isEqualPosition } from '../common/position';

import { Renderer } from '../renderer/canvas/renderer';
import { ISimulator, SimulatorFactory } from '../simulator/index';
import { IGraph } from '../models/graph';
import { INode, INodeBase, isNode } from '../models/node';
import { IEdgeBase, isEdge } from '../models/edge';
import { OrbEmitter, OrbEventType, IOrbView, IViewContext } from '../orb';
import { IEventStrategy } from '../models/strategy';
<<<<<<< HEAD
import { INodePosition } from '../../dist/models/node';
import { ID3SimulatorEngineSettings } from '../simulator/engine/d3-simulator-engine';
=======
import { ID3SimulatorEngineSettingsUpdate } from '../simulator/engine/d3-simulator-engine';
>>>>>>> 07c11e4e

// TODO: Move to settings all these five
const DISABLE_OUT_OF_BOUNDS_DRAG = true;
const ROUND_COORDINATES = true;
const ZOOM_SCALE_MAX = 8;
const ZOOM_SCALE_MIN = 0.25;
const ZOOM_FIT_TRANSITION_MS = 200;

type ISimulationSettings = ID3SimulatorEngineSettings & { isPhysicsEnabled: boolean };

export interface IDefaultViewSettings<N extends INodeBase, E extends IEdgeBase> {
<<<<<<< HEAD
  getPosition(node: INode<N, E>): { x: number; y: number } | undefined;
  simulation: Partial<ISimulationSettings>;
=======
  getPosition(node: Node<N, E>): IPosition;
  simulation: ID3SimulatorEngineSettingsUpdate;
>>>>>>> 07c11e4e
}

export class DefaultView<N extends INodeBase, E extends IEdgeBase> implements IOrbView {
  private _container: HTMLElement;
  private _graph: IGraph<N, E>;
  private _events: OrbEmitter<N, E>;
  private _strategy: IEventStrategy<N, E>;
  private _settings: Partial<IDefaultViewSettings<N, E>>;

  private _canvas: HTMLCanvasElement;
  private _context: CanvasRenderingContext2D | null;

  private _renderer: Renderer;
  private simulator: ISimulator;

  private _isSimulating = false;
  private _onSimulationEnd: (() => void) | undefined;

  private d3Zoom: ZoomBehavior<HTMLCanvasElement, any>;

  private dragStartPosition: IPosition | undefined;

<<<<<<< HEAD
  private isRendering = false;

=======
>>>>>>> 07c11e4e
  constructor(context: IViewContext<N, E>, settings?: Partial<IDefaultViewSettings<N, E>>) {
    this._container = context.container;
    this._graph = context.graph;
    this._events = context.events;
    this._strategy = context.strategy;

    this._settings = {
      getPosition: settings?.getPosition,
      simulation: {
        isPhysicsEnabled: false,
        ...settings?.simulation,
      },
    };

    this._container.textContent = '';
    this._canvas = document.createElement('canvas');
    this._canvas.style.position = 'absolute';
    this._container.appendChild(this._canvas);

    // Get the 2d rendering context which is used by D3 in the Renderer.
    this._context = this._canvas.getContext('2d') || new CanvasRenderingContext2D(); // TODO: how to handle functions that return null?

    // Resize the canvas based on the dimensions of it's parent container <div>.
    const resizeObs = new ResizeObserver(this.onContainerResize);
    resizeObs.observe(this._container);

    this._renderer = new Renderer(this._context);
    this._renderer.translateOriginToCenter();

    this.d3Zoom = zoom<HTMLCanvasElement, any>().scaleExtent([ZOOM_SCALE_MIN, ZOOM_SCALE_MAX]).on('zoom', this.zoomed);

    select<HTMLCanvasElement, any>(this._canvas)
      .call(
        drag<HTMLCanvasElement, any>()
          .container(this._canvas)
          .subject(this.dragSubject)
          .on('start', this.dragStarted)
          .on('drag', this.dragged)
          .on('end', this.dragEnded),
      )
      .call(this.d3Zoom)
      .on('click', this.mouseClicked)
      .on('mousemove', this.mouseMoved);

    this.simulator = SimulatorFactory.getSimulator({
      onStabilizationStart: () => {
        this._isSimulating = true;
        this._events.emit(OrbEventType.SIMULATION_START, undefined);
      },
      onStabilizationProgress: (data) => {
        this._graph.setNodePositions(data.nodes);
        this._events.emit(OrbEventType.SIMULATION_STEP, { progress: data.progress });
      },
      onStabilizationEnd: (data) => {
        this._graph.setNodePositions(data.nodes);
        this._renderer.render(this._graph);
        this._isSimulating = false;
        this._onSimulationEnd?.();
      },
      onNodeDrag: (data) => {
        // Node dragging does not trigger a user blocking percentage loader.
        this._graph.setNodePositions(data.nodes);
        // TODO: Add throttle render
        this._renderer.render(this._graph);
      },
      onSettingsUpdate: (_) => {
<<<<<<< HEAD
        if (this._graph && !this._settings.simulation?.isPhysicsEnabled) {
          // this.simulator.startSimulation(this._graph.getNodePositions(), this._graph.getEdgePositions());
          this.render();
        }
      },
    });

    // TODO: Join physics with other simulation settings
    this.simulator.setPhysics(!!this._settings.simulation?.isPhysicsEnabled);
    if (this._settings.simulation) {
      const settings = { ...this._settings.simulation };
      delete settings.isPhysicsEnabled;
      this.simulator.setSettings(settings);
=======
        // TODO: Send event to the user so user can handle this if needed
        // TODO: Do we need to call .render() here or user should take care of it
      },
    });

    if (this._settings.simulation) {
      this.simulator.setSettings(this._settings.simulation);
>>>>>>> 07c11e4e
    }
  }

  render(onRendered?: () => void) {
<<<<<<< HEAD
    // delete this flag
    if (this.isRendering) {
=======
    if (this._isSimulating) {
      this._renderer.render(this._graph);
      onRendered?.();
>>>>>>> 07c11e4e
      return;
    }

<<<<<<< HEAD
    if (this._settings?.getPosition) {
      const nodePositions: INodePosition[] = [];
=======
    if (this._settings.getPosition) {
>>>>>>> 07c11e4e
      const nodes = this._graph.getNodes();
      for (let i = 0; i < nodes.length; i++) {
<<<<<<< HEAD
        const position = this._settings?.getPosition(nodes[i]);
        if (!position) {
          continue;
        }
        // TODO: Is this neccessary?
        if (typeof position.x !== 'number' || typeof position.y !== 'number') {
          continue;
        }
        nodePositions.push({
          id: nodes[i].id,
          ...this._settings?.getPosition(nodes[i]),
        });
=======
        const position = this._settings.getPosition(nodes[i]);
        if (position) {
          nodes[i].position = { id: nodes[i].id, ...position };
        }
>>>>>>> 07c11e4e
      }
    }

    this._isSimulating = true;
    this._onSimulationEnd = onRendered;
    this.startSimulation();
<<<<<<< HEAD

    this._renderer.render(this._graph);

    onRendered?.();
    this.isRendering = false;
=======
>>>>>>> 07c11e4e
  }

  recenter(onRendered?: () => void) {
    const fitZoomTransform = this._renderer.getFitZoomTransform(this._graph, {
      minZoom: ZOOM_SCALE_MIN,
      maxZoom: ZOOM_SCALE_MAX,
    });

    select(this._canvas)
      .transition()
      .duration(ZOOM_FIT_TRANSITION_MS)
      .ease(easeLinear)
      .call(this.d3Zoom.transform, fitZoomTransform)
      .call(() => {
        this._renderer.render(this._graph);
        onRendered?.();
      });
  }

  destroy() {
    this._container.textContent = '';
  }

  change(settings: Partial<IDefaultViewSettings<N, E>>) {
    if (settings.getPosition) {
      this._settings.getPosition = settings.getPosition;
    }

    if (settings.simulation) {
<<<<<<< HEAD
      const simulationSettings = { ...this._settings.simulation, ...settings.simulation };

      // todo, yes this
      // TODO: Join physics with other simulation settings
      if (settings.simulation.isPhysicsEnabled !== undefined) {
        simulationSettings.isPhysicsEnabled = settings.simulation.isPhysicsEnabled;
        this.simulator.setPhysics(simulationSettings.isPhysicsEnabled);
      }

      this._settings.simulation = simulationSettings;
      this.simulator.setSettings(simulationSettings);
=======
      this._settings.simulation = {
        ...this._settings.simulation,
        ...settings.simulation,
      };
      this.simulator.setSettings(this._settings.simulation);
>>>>>>> 07c11e4e
    }
  }

  dragSubject = (event: D3DragEvent<any, any, N>) => {
    const mousePoint = this.getCanvasMousePosition(event.sourceEvent);
    const simulationPoint = this._renderer?.getSimulationPosition(mousePoint);

    return this._graph.getNearestNode(simulationPoint);
  };

  dragStarted = (event: D3DragEvent<any, any, N>) => {
    // Used to detect a click event in favor of a drag event.
    // A click is when the drag start and end coordinates are identical.
    this.dragStartPosition = this.getCanvasMousePosition(event.sourceEvent);
  };

  dragged = (event: D3DragEvent<any, any, N>) => {
    const mousePoint = this.getCanvasMousePosition(event.sourceEvent);
    const simulationPoint = this._renderer?.getSimulationPosition(mousePoint);

    // A drag event de-selects the node, while a click event selects it.
    if (!isEqualPosition(this.dragStartPosition, mousePoint)) {
      // this.selectedShape_.next(null);
      // this.selectedShapePosition_.next(null);
      this.dragStartPosition = undefined;
    }

    this.simulator.dragNode(event.subject.id, simulationPoint);
  };

  dragEnded = (event: D3DragEvent<any, any, N>) => {
    const mousePoint = this.getCanvasMousePosition(event.sourceEvent);

    if (!isEqualPosition(this.dragStartPosition, mousePoint)) {
      this.simulator.endDragNode(event.subject.id);
    }
  };

  zoomed = (event: D3ZoomEvent<any, any>) => {
    // this.transform_.next(event.transform);
    this._renderer.transform = event.transform;
    setTimeout(() => {
      this._renderer.render(this._graph);
    }, 1);
    // this.renderThrottle_.next();
    // this.selectedShape_.next(null);
  };

  getCanvasMousePosition(event: MouseEvent): IPosition {
    const rect = this._canvas.getBoundingClientRect();
    let x = event.clientX ?? event.pageX ?? event.x;
    let y = event.clientY ?? event.pageY ?? event.y;

    // Cursor x and y positions relative to the top left corner of the canvas element.
    x = x - rect.left;
    y = y - rect.top;

    // Improve performance by rounding the canvas coordinates to avoid aliasing.
    if (ROUND_COORDINATES) {
      x = Math.floor(x);
      y = Math.floor(y);
    }

    // Disable dragging nodes outside of the canvas borders.
    if (DISABLE_OUT_OF_BOUNDS_DRAG) {
      x = Math.max(0, Math.min(this._renderer.width, x));
      y = Math.max(0, Math.min(this._renderer.height, y));
    }

    return { x, y };
  }

  mouseMoved = (event: MouseEvent) => {
    const mousePoint = this.getCanvasMousePosition(event);
    const simulationPoint = this._renderer.getSimulationPosition(mousePoint);
    // TODO: Add throttle
    // This was a subject before, now I've handled it right here.
    // this.hoverMousePosition_.next(mousePoint);

    if (this._strategy.onMouseMove) {
      const response = this._strategy.onMouseMove(this._graph, simulationPoint);
      const subject = response.changedSubject;

      if (subject) {
        if (isNode(subject)) {
          this._events.emit(OrbEventType.NODE_HOVER, {
            node: subject,
            localPoint: simulationPoint,
            globalPoint: mousePoint,
          });
        }
        if (isEdge(subject)) {
          this._events.emit(OrbEventType.EDGE_HOVER, {
            edge: subject,
            localPoint: simulationPoint,
            globalPoint: mousePoint,
          });
        }
      }

      this._events.emit(OrbEventType.MOUSE_MOVE, { subject, localPoint: simulationPoint, globalPoint: mousePoint });

      if (response.isStateChanged || response.changedSubject) {
        this._renderer.render(this._graph);
      }
    }
  };

  mouseClicked = (event: PointerEvent) => {
    const mousePoint = this.getCanvasMousePosition(event);
    const simulationPoint = this._renderer.getSimulationPosition(mousePoint);

    if (this._strategy.onMouseClick) {
      const response = this._strategy.onMouseClick(this._graph, simulationPoint);
      const subject = response.changedSubject;

      if (subject) {
        if (isNode(subject)) {
          this._events.emit(OrbEventType.NODE_CLICK, {
            node: subject,
            localPoint: simulationPoint,
            globalPoint: mousePoint,
          });
        }
        if (isEdge(subject)) {
          this._events.emit(OrbEventType.EDGE_CLICK, {
            edge: subject,
            localPoint: simulationPoint,
            globalPoint: mousePoint,
          });
        }
      }

      this._events.emit(OrbEventType.MOUSE_CLICK, { subject, localPoint: simulationPoint, globalPoint: mousePoint });

      if (response.isStateChanged || response.changedSubject) {
        this._renderer.render(this._graph);
      }
    }
  };

  onContainerResize = () => {
    const containerSize = this._container.getBoundingClientRect();
    this._canvas.width = containerSize.width;
    this._canvas.height = containerSize.height;
    this._renderer.width = containerSize.width;
    this._renderer.height = containerSize.height;
    this._renderer.render(this._graph);
  };

  startSimulation() {
    // this._renderer.reset();
    const nodePositions = this._graph.getNodePositions();
    const edgePositions = this._graph.getEdgePositions();

    this.simulator.updateData(nodePositions, edgePositions);
    this.simulator.simulate();
  }

  fixNodes() {
    this.simulator.fixNodes();
  }

  releaseNodes() {
    this.simulator.releaseNodes();
  }
}<|MERGE_RESOLUTION|>--- conflicted
+++ resolved
@@ -1,11 +1,7 @@
 import { D3DragEvent, drag } from 'd3-drag';
 import { easeLinear } from 'd3-ease';
-<<<<<<< HEAD
-// import transition from 'd3-transition';
-=======
-// @ts-ignore
+// ts-ignore
 import transition from 'd3-transition';
->>>>>>> 07c11e4e
 import { D3ZoomEvent, zoom, ZoomBehavior } from 'd3-zoom';
 import { select } from 'd3-selection';
 import { IPosition, isEqualPosition } from '../common/position';
@@ -17,12 +13,7 @@
 import { IEdgeBase, isEdge } from '../models/edge';
 import { OrbEmitter, OrbEventType, IOrbView, IViewContext } from '../orb';
 import { IEventStrategy } from '../models/strategy';
-<<<<<<< HEAD
-import { INodePosition } from '../../dist/models/node';
-import { ID3SimulatorEngineSettings } from '../simulator/engine/d3-simulator-engine';
-=======
 import { ID3SimulatorEngineSettingsUpdate } from '../simulator/engine/d3-simulator-engine';
->>>>>>> 07c11e4e
 
 // TODO: Move to settings all these five
 const DISABLE_OUT_OF_BOUNDS_DRAG = true;
@@ -31,16 +22,9 @@
 const ZOOM_SCALE_MIN = 0.25;
 const ZOOM_FIT_TRANSITION_MS = 200;
 
-type ISimulationSettings = ID3SimulatorEngineSettings & { isPhysicsEnabled: boolean };
-
 export interface IDefaultViewSettings<N extends INodeBase, E extends IEdgeBase> {
-<<<<<<< HEAD
-  getPosition(node: INode<N, E>): { x: number; y: number } | undefined;
-  simulation: Partial<ISimulationSettings>;
-=======
-  getPosition(node: Node<N, E>): IPosition;
+  getPosition(node: INode<N, E>): IPosition;
   simulation: ID3SimulatorEngineSettingsUpdate;
->>>>>>> 07c11e4e
 }
 
 export class DefaultView<N extends INodeBase, E extends IEdgeBase> implements IOrbView {
@@ -63,11 +47,6 @@
 
   private dragStartPosition: IPosition | undefined;
 
-<<<<<<< HEAD
-  private isRendering = false;
-
-=======
->>>>>>> 07c11e4e
   constructor(context: IViewContext<N, E>, settings?: Partial<IDefaultViewSettings<N, E>>) {
     this._container = context.container;
     this._graph = context.graph;
@@ -134,21 +113,6 @@
         this._renderer.render(this._graph);
       },
       onSettingsUpdate: (_) => {
-<<<<<<< HEAD
-        if (this._graph && !this._settings.simulation?.isPhysicsEnabled) {
-          // this.simulator.startSimulation(this._graph.getNodePositions(), this._graph.getEdgePositions());
-          this.render();
-        }
-      },
-    });
-
-    // TODO: Join physics with other simulation settings
-    this.simulator.setPhysics(!!this._settings.simulation?.isPhysicsEnabled);
-    if (this._settings.simulation) {
-      const settings = { ...this._settings.simulation };
-      delete settings.isPhysicsEnabled;
-      this.simulator.setSettings(settings);
-=======
         // TODO: Send event to the user so user can handle this if needed
         // TODO: Do we need to call .render() here or user should take care of it
       },
@@ -156,63 +120,29 @@
 
     if (this._settings.simulation) {
       this.simulator.setSettings(this._settings.simulation);
->>>>>>> 07c11e4e
     }
   }
 
   render(onRendered?: () => void) {
-<<<<<<< HEAD
-    // delete this flag
-    if (this.isRendering) {
-=======
     if (this._isSimulating) {
       this._renderer.render(this._graph);
       onRendered?.();
->>>>>>> 07c11e4e
       return;
     }
 
-<<<<<<< HEAD
-    if (this._settings?.getPosition) {
-      const nodePositions: INodePosition[] = [];
-=======
     if (this._settings.getPosition) {
->>>>>>> 07c11e4e
       const nodes = this._graph.getNodes();
       for (let i = 0; i < nodes.length; i++) {
-<<<<<<< HEAD
-        const position = this._settings?.getPosition(nodes[i]);
-        if (!position) {
-          continue;
-        }
-        // TODO: Is this neccessary?
-        if (typeof position.x !== 'number' || typeof position.y !== 'number') {
-          continue;
-        }
-        nodePositions.push({
-          id: nodes[i].id,
-          ...this._settings?.getPosition(nodes[i]),
-        });
-=======
         const position = this._settings.getPosition(nodes[i]);
         if (position) {
           nodes[i].position = { id: nodes[i].id, ...position };
         }
->>>>>>> 07c11e4e
       }
     }
 
     this._isSimulating = true;
     this._onSimulationEnd = onRendered;
     this.startSimulation();
-<<<<<<< HEAD
-
-    this._renderer.render(this._graph);
-
-    onRendered?.();
-    this.isRendering = false;
-=======
->>>>>>> 07c11e4e
   }
 
   recenter(onRendered?: () => void) {
@@ -242,25 +172,11 @@
     }
 
     if (settings.simulation) {
-<<<<<<< HEAD
-      const simulationSettings = { ...this._settings.simulation, ...settings.simulation };
-
-      // todo, yes this
-      // TODO: Join physics with other simulation settings
-      if (settings.simulation.isPhysicsEnabled !== undefined) {
-        simulationSettings.isPhysicsEnabled = settings.simulation.isPhysicsEnabled;
-        this.simulator.setPhysics(simulationSettings.isPhysicsEnabled);
-      }
-
-      this._settings.simulation = simulationSettings;
-      this.simulator.setSettings(simulationSettings);
-=======
       this._settings.simulation = {
         ...this._settings.simulation,
         ...settings.simulation,
       };
       this.simulator.setSettings(this._settings.simulation);
->>>>>>> 07c11e4e
     }
   }
 
