import { D3DragEvent, drag } from 'd3-drag';
import { easeLinear } from 'd3-ease';
/* eslint-disable @typescript-eslint/no-unused-vars */
// @ts-ignore: Transition needs to be imported in order to be available to d3
import transition from 'd3-transition';
/* eslint-enable @typescript-eslint/no-unused-vars */
import { D3ZoomEvent, zoom, ZoomBehavior } from 'd3-zoom';
import { select } from 'd3-selection';
import { IPosition, isEqualPosition } from '../common';
import { ISimulator, SimulatorFactory } from '../simulator';
import { Graph, IGraph } from '../models/graph';
import { INode, INodeBase, isNode } from '../models/node';
import { IEdgeBase, isEdge } from '../models/edge';
import { IOrbView } from './shared';
import { DefaultEventStrategy, IEventStrategy, IEventStrategySettings } from '../models/strategy';
import { ID3SimulatorEngineSettings } from '../simulator/engine/d3-simulator-engine';
import { copyObject } from '../utils/object.utils';
import { OrbEmitter, OrbEventType } from '../events';
import { IRenderer, RenderEventType, IRendererSettingsInit, IRendererSettings } from '../renderer/shared';
import { RendererFactory } from '../renderer/factory';
import { SimulatorEventType } from '../simulator/shared';
import { getDefaultGraphStyle } from '../models/style';
import { isBoolean } from '../utils/type.utils';

export interface IGraphInteractionSettings {
  isDragEnabled: boolean;
  isZoomEnabled: boolean;
}

export interface IOrbViewSettings<N extends INodeBase, E extends IEdgeBase> {
  getPosition?(node: INode<N, E>): IPosition | undefined;
  simulation: Partial<ID3SimulatorEngineSettings>;
  render: Partial<IRendererSettings>;
  strategy: Partial<IEventStrategySettings>;
  interaction: Partial<IGraphInteractionSettings>;
  zoomFitTransitionMs: number;
  isOutOfBoundsDragEnabled: boolean;
  areCoordinatesRounded: boolean;
  isSimulationAnimated: boolean;
}

export type IOrbViewSettingsInit<N extends INodeBase, E extends IEdgeBase> = Omit<
  Partial<IOrbViewSettings<N, E>>,
  'render'
> & { render?: Partial<IRendererSettingsInit> };

export class OrbView<N extends INodeBase, E extends IEdgeBase> implements IOrbView<N, E, IOrbViewSettings<N, E>> {
  private _container: HTMLElement;
  private _resizeObs: ResizeObserver;
  private _graph: IGraph<N, E>;
  private _events: OrbEmitter<N, E>;
  private _strategy: IEventStrategy<N, E>;
  private _settings: IOrbViewSettings<N, E>;

  private readonly _renderer: IRenderer<N, E>;
  private readonly _simulator: ISimulator;

  private _isSimulating = false;
  private _onSimulationEnd: (() => void) | undefined;
  private _simulationStartedAt = Date.now();
  private _d3Zoom: ZoomBehavior<HTMLCanvasElement, any>;
  private _dragStartPosition: IPosition | undefined;

  constructor(container: HTMLElement, settings?: Partial<IOrbViewSettingsInit<N, E>>) {
    this._container = container;
    this._graph = new Graph<N, E>(undefined, {
      onLoadedImages: () => {
        // Not to call render() before user's .render()
        if (this._renderer.isInitiallyRendered) {
          this.render();
        }
      },
    });
    this._graph.setDefaultStyle(getDefaultGraphStyle());
    this._events = new OrbEmitter<N, E>();

    this._settings = {
      getPosition: settings?.getPosition,
      zoomFitTransitionMs: 200,
      isOutOfBoundsDragEnabled: false,
      areCoordinatesRounded: true,
      isSimulationAnimated: true,
      ...settings,
      simulation: {
        isPhysicsEnabled: false,
        ...settings?.simulation,
      },
      render: {
        ...settings?.render,
      },
      strategy: {
        isDefaultHoverEnabled: true,
        isDefaultSelectEnabled: true,
        ...settings?.strategy,
      },
      interaction: {
        isDragEnabled: true,
        isZoomEnabled: true,
        ...settings?.interaction,
      },
    };

    this._strategy = new DefaultEventStrategy<N, E>({
      isDefaultSelectEnabled: this._settings.strategy.isDefaultSelectEnabled ?? false,
      isDefaultHoverEnabled: this._settings.strategy.isDefaultHoverEnabled ?? false,
    });

    try {
      this._renderer = RendererFactory.getRenderer<N, E>(
        this._container,
        settings?.render?.type,
        this._settings.render,
      );
    } catch (error: any) {
      this._container.textContent = error.message;
      throw error;
    }
    this._renderer.on(RenderEventType.RENDER_START, () => {
      this._events.emit(OrbEventType.RENDER_START, undefined);
    });
    this._renderer.on(RenderEventType.RENDER_END, (data) => {
      this._events.emit(OrbEventType.RENDER_END, data);
    });
    this._renderer.on(RenderEventType.RESIZE, () => {
      if (this._renderer.isInitiallyRendered) {
        this._renderer.render(this._graph);
      }
    });

    this._renderer.translateOriginToCenter();
    this._settings.render = this._renderer.getSettings();

<<<<<<< HEAD
=======
    // Resize the canvas based on the dimensions of its parent container <div>.
    this._resizeObs = new ResizeObserver(() => this._handleResize());
    this._resizeObs.observe(this._container);
    this._handleResize();

>>>>>>> c26dd8a2
    this._d3Zoom = zoom<HTMLCanvasElement, any>()
      .scaleExtent([this._renderer.getSettings().minZoom, this._renderer.getSettings().maxZoom])
      .on('zoom', this.zoomed);

    select<HTMLCanvasElement, any>(this._renderer.canvas)
      .call(
        drag<HTMLCanvasElement, any>()
          .container(this._renderer.canvas)
          .subject(this.dragSubject)
          .on('start', this.dragStarted)
          .on('drag', this.dragged)
          .on('end', this.dragEnded),
      )
      .call(this._d3Zoom)
      .on('click', this.mouseClicked)
      .on('mousemove', this.mouseMoved)
      .on('contextmenu', this.mouseRightClicked)
      .on('dblclick.zoom', this.mouseDoubleClicked);

    this._simulator = SimulatorFactory.getSimulator();
    this._simulator.on(SimulatorEventType.SIMULATION_START, () => {
      this._isSimulating = true;
      this._simulationStartedAt = Date.now();
      this._events.emit(OrbEventType.SIMULATION_START, undefined);
    });
    this._simulator.on(SimulatorEventType.SIMULATION_PROGRESS, (data) => {
      this._graph.setNodePositions(data.nodes);
      this._events.emit(OrbEventType.SIMULATION_STEP, { progress: data.progress });
      if (this._settings.isSimulationAnimated) {
        this._renderer.render(this._graph);
      }
    });
    this._simulator.on(SimulatorEventType.SIMULATION_END, (data) => {
      this._graph.setNodePositions(data.nodes);
      this._renderer.render(this._graph);
      this._isSimulating = false;
      this._onSimulationEnd?.();
      this._onSimulationEnd = undefined;
      this._events.emit(OrbEventType.SIMULATION_END, { durationMs: Date.now() - this._simulationStartedAt });
    });
    this._simulator.on(SimulatorEventType.NODE_DRAG, (data) => {
      this._graph.setNodePositions(data.nodes);
      this._renderer.render(this._graph);
    });
    this._simulator.on(SimulatorEventType.SETTINGS_UPDATE, (data) => {
      this._settings.simulation = data.settings;
    });

    this._simulator.setSettings(this._settings.simulation);
  }

  get data(): IGraph<N, E> {
    return this._graph;
  }

  get events(): OrbEmitter<N, E> {
    return this._events;
  }

  getSettings(): IOrbViewSettings<N, E> {
    return copyObject(this._settings);
  }

  setSettings(settings: Partial<IOrbViewSettings<N, E>>) {
    if (settings.getPosition) {
      this._settings.getPosition = settings.getPosition;
    }

    if (settings.simulation) {
      this._settings.simulation = {
        ...this._settings.simulation,
        ...settings.simulation,
      };
      this._simulator.setSettings(this._settings.simulation);
    }

    if (settings.render) {
      this._renderer.setSettings(settings.render);
      this._settings.render = this._renderer.getSettings();
    }

    if (settings.strategy) {
      if (isBoolean(settings.strategy.isDefaultHoverEnabled)) {
        this._settings.strategy.isDefaultHoverEnabled = settings.strategy.isDefaultHoverEnabled;
        this._strategy.isHoverEnabled = this._settings.strategy.isDefaultHoverEnabled;
      }

      if (isBoolean(settings.strategy.isDefaultSelectEnabled)) {
        this._settings.strategy.isDefaultSelectEnabled = settings.strategy.isDefaultSelectEnabled;
        this._strategy.isSelectEnabled = this._settings.strategy.isDefaultSelectEnabled;
      }
    }

    // Check if interaction settings are provided
    if (settings.interaction) {
      // Check if isDragEnabled is a boolean value
      if (isBoolean(settings.interaction.isDragEnabled)) {
        // Update the internal isDragEnabled setting based on the provided value
        this._settings.interaction.isDragEnabled = settings.interaction.isDragEnabled;
      }

      // Check if isZoomEnabled is a boolean value
      if (isBoolean(settings.interaction.isZoomEnabled)) {
        // Update the internal isZoomEnabled setting based on the provided value
        this._settings.interaction.isZoomEnabled = settings.interaction.isZoomEnabled;
      }
    }
  }

  render(onRendered?: () => void) {
    if (this._isSimulating) {
      this._renderer.render(this._graph);
      onRendered?.();
      return;
    }

    if (this._settings.getPosition) {
      const nodes = this._graph.getNodes();
      for (let i = 0; i < nodes.length; i++) {
        const position = this._settings.getPosition(nodes[i]);
        if (position) {
          nodes[i].position = { id: nodes[i].id, ...position };
        }
      }
    }

    this._isSimulating = true;
    this._onSimulationEnd = onRendered;
    this._startSimulation();
  }

  recenter(onRendered?: () => void) {
    const fitZoomTransform = this._renderer.getFitZoomTransform(this._graph);

    select(this._renderer.canvas)
      .transition()
      .duration(this._settings.zoomFitTransitionMs)
      .ease(easeLinear)
      .call(this._d3Zoom.transform, fitZoomTransform)
      .call(() => {
        this._renderer.render(this._graph);
        onRendered?.();
      });
  }

  destroy() {
<<<<<<< HEAD
    this._renderer.destroy();
=======
    this._resizeObs.unobserve(this._container);
    this._renderer.removeAllListeners();
>>>>>>> c26dd8a2
    this._simulator.terminate();
  }

  dragSubject = (event: D3DragEvent<any, MouseEvent, INode<N, E>>) => {
    const mousePoint = this.getCanvasMousePosition(event.sourceEvent);
    const simulationPoint = this._renderer?.getSimulationPosition(mousePoint);
    return this._graph.getNearestNode(simulationPoint);
  };

  dragStarted = (event: D3DragEvent<any, any, INode<N, E>>) => {
    // If drag is disabled then return
    if (!this._settings.interaction.isDragEnabled) {
      return;
    }

    const mousePoint = this.getCanvasMousePosition(event.sourceEvent);
    const simulationPoint = this._renderer.getSimulationPosition(mousePoint);

    this._events.emit(OrbEventType.NODE_DRAG_START, {
      node: event.subject,
      event: event.sourceEvent,
      localPoint: simulationPoint,
      globalPoint: mousePoint,
    });
    // Used to detect a click event in favor of a drag event.
    // A click is when the drag start and end coordinates are identical.
    this._dragStartPosition = mousePoint;
  };

  dragged = (event: D3DragEvent<any, any, INode<N, E>>) => {
    // If drag is disabled then return
    if (!this._settings.interaction.isDragEnabled) {
      return;
    }

    const mousePoint = this.getCanvasMousePosition(event.sourceEvent);
    const simulationPoint = this._renderer.getSimulationPosition(mousePoint);

    // A drag event de-selects the node, while a click event selects it.
    if (!isEqualPosition(this._dragStartPosition, mousePoint)) {
      this._dragStartPosition = undefined;
    }

    this._simulator.dragNode(event.subject.id, simulationPoint);
    this._events.emit(OrbEventType.NODE_DRAG, {
      node: event.subject,
      event: event.sourceEvent,
      localPoint: simulationPoint,
      globalPoint: mousePoint,
    });
  };

  dragEnded = (event: D3DragEvent<any, any, INode<N, E>>) => {
    // If drag is disabled then return
    if (!this._settings.interaction.isDragEnabled) {
      return;
    }

    const mousePoint = this.getCanvasMousePosition(event.sourceEvent);
    const simulationPoint = this._renderer.getSimulationPosition(mousePoint);

    if (!isEqualPosition(this._dragStartPosition, mousePoint)) {
      this._simulator.endDragNode(event.subject.id);
    }

    this._events.emit(OrbEventType.NODE_DRAG_END, {
      node: event.subject,
      event: event.sourceEvent,
      localPoint: simulationPoint,
      globalPoint: mousePoint,
    });
  };

  zoomed = (event: D3ZoomEvent<any, any>) => {
    // If zoom is disabled then return
    if (!this._settings.interaction.isZoomEnabled) {
      return;
    }
    this._renderer.transform = event.transform;
    setTimeout(() => {
      this._renderer.render(this._graph);
      this._events.emit(OrbEventType.TRANSFORM, { transform: event.transform });
    }, 1);
  };

  getCanvasMousePosition(event: MouseEvent): IPosition {
    const rect = this._renderer.canvas.getBoundingClientRect();
    let x = event.clientX ?? event.pageX ?? event.x;
    let y = event.clientY ?? event.pageY ?? event.y;

    // Cursor x and y positions relative to the top left corner of the canvas element.
    x = x - rect.left;
    y = y - rect.top;

    // Improve performance by rounding the canvas coordinates to avoid aliasing.
    if (this._settings.areCoordinatesRounded) {
      x = Math.floor(x);
      y = Math.floor(y);
    }

    // Disable dragging nodes outside of the canvas borders.
    if (!this._settings.isOutOfBoundsDragEnabled) {
      x = Math.max(0, Math.min(this._renderer.width, x));
      y = Math.max(0, Math.min(this._renderer.height, y));
    }

    return { x, y };
  }

  mouseMoved = (event: MouseEvent) => {
    const mousePoint = this.getCanvasMousePosition(event);
    const simulationPoint = this._renderer.getSimulationPosition(mousePoint);

    const response = this._strategy.onMouseMove(this._graph, simulationPoint);
    const subject = response.changedSubject;

    if (subject && response.isStateChanged) {
      if (isNode(subject)) {
        this._events.emit(OrbEventType.NODE_HOVER, {
          node: subject,
          event,
          localPoint: simulationPoint,
          globalPoint: mousePoint,
        });
      }
      if (isEdge(subject)) {
        this._events.emit(OrbEventType.EDGE_HOVER, {
          edge: subject,
          event,
          localPoint: simulationPoint,
          globalPoint: mousePoint,
        });
      }
    }

    this._events.emit(OrbEventType.MOUSE_MOVE, {
      subject,
      event,
      localPoint: simulationPoint,
      globalPoint: mousePoint,
    });

    if (response.isStateChanged) {
      this._renderer.render(this._graph);
    }
  };

  mouseClicked = (event: PointerEvent) => {
    const mousePoint = this.getCanvasMousePosition(event);
    const simulationPoint = this._renderer.getSimulationPosition(mousePoint);

    const response = this._strategy.onMouseClick(this._graph, simulationPoint);
    const subject = response.changedSubject;

    if (subject) {
      if (isNode(subject)) {
        this._events.emit(OrbEventType.NODE_CLICK, {
          node: subject,
          event,
          localPoint: simulationPoint,
          globalPoint: mousePoint,
        });
      }
      if (isEdge(subject)) {
        this._events.emit(OrbEventType.EDGE_CLICK, {
          edge: subject,
          event,
          localPoint: simulationPoint,
          globalPoint: mousePoint,
        });
      }
    }

    this._events.emit(OrbEventType.MOUSE_CLICK, {
      subject,
      event,
      localPoint: simulationPoint,
      globalPoint: mousePoint,
    });

    if (response.isStateChanged || response.changedSubject) {
      this._renderer.render(this._graph);
    }
  };

  mouseRightClicked = (event: PointerEvent) => {
    const mousePoint = this.getCanvasMousePosition(event);
    const simulationPoint = this._renderer.getSimulationPosition(mousePoint);

    const response = this._strategy.onMouseRightClick(this._graph, simulationPoint);
    const subject = response.changedSubject;

    if (subject) {
      if (isNode(subject)) {
        this._events.emit(OrbEventType.NODE_RIGHT_CLICK, {
          node: subject,
          event,
          localPoint: simulationPoint,
          globalPoint: mousePoint,
        });
      }
      if (isEdge(subject)) {
        this._events.emit(OrbEventType.EDGE_RIGHT_CLICK, {
          edge: subject,
          event,
          localPoint: simulationPoint,
          globalPoint: mousePoint,
        });
      }
    }

    this._events.emit(OrbEventType.MOUSE_RIGHT_CLICK, {
      subject,
      event,
      localPoint: simulationPoint,
      globalPoint: mousePoint,
    });

    if (response.isStateChanged || response.changedSubject) {
      this._renderer.render(this._graph);
    }
  };

  mouseDoubleClicked = (event: PointerEvent) => {
    const mousePoint = this.getCanvasMousePosition(event);
    const simulationPoint = this._renderer.getSimulationPosition(mousePoint);

    const response = this._strategy.onMouseDoubleClick(this._graph, simulationPoint);
    const subject = response.changedSubject;

    if (subject) {
      if (isNode(subject)) {
        this._events.emit(OrbEventType.NODE_DOUBLE_CLICK, {
          node: subject,
          event,
          localPoint: simulationPoint,
          globalPoint: mousePoint,
        });
      }
      if (isEdge(subject)) {
        this._events.emit(OrbEventType.EDGE_DOUBLE_CLICK, {
          edge: subject,
          event,
          localPoint: simulationPoint,
          globalPoint: mousePoint,
        });
      }
    }

    this._events.emit(OrbEventType.MOUSE_DOUBLE_CLICK, {
      subject,
      event,
      localPoint: simulationPoint,
      globalPoint: mousePoint,
    });

    if (response.isStateChanged || response.changedSubject) {
      this._renderer.render(this._graph);
    }
  };

  private _startSimulation() {
    const nodePositions = this._graph.getNodePositions();
    const edgePositions = this._graph.getEdgePositions();

    this._simulator.updateData(nodePositions, edgePositions);
    this._simulator.simulate();
  }

  // TODO: Do we keep these
  fixNodes() {
    this._simulator.fixNodes();
  }

  // TODO: Do we keep these
  releaseNodes() {
    this._simulator.releaseNodes();
  }
}<|MERGE_RESOLUTION|>--- conflicted
+++ resolved
@@ -46,7 +46,6 @@
 
 export class OrbView<N extends INodeBase, E extends IEdgeBase> implements IOrbView<N, E, IOrbViewSettings<N, E>> {
   private _container: HTMLElement;
-  private _resizeObs: ResizeObserver;
   private _graph: IGraph<N, E>;
   private _events: OrbEmitter<N, E>;
   private _strategy: IEventStrategy<N, E>;
@@ -130,14 +129,6 @@
     this._renderer.translateOriginToCenter();
     this._settings.render = this._renderer.getSettings();
 
-<<<<<<< HEAD
-=======
-    // Resize the canvas based on the dimensions of its parent container <div>.
-    this._resizeObs = new ResizeObserver(() => this._handleResize());
-    this._resizeObs.observe(this._container);
-    this._handleResize();
-
->>>>>>> c26dd8a2
     this._d3Zoom = zoom<HTMLCanvasElement, any>()
       .scaleExtent([this._renderer.getSettings().minZoom, this._renderer.getSettings().maxZoom])
       .on('zoom', this.zoomed);
@@ -284,12 +275,7 @@
   }
 
   destroy() {
-<<<<<<< HEAD
     this._renderer.destroy();
-=======
-    this._resizeObs.unobserve(this._container);
-    this._renderer.removeAllListeners();
->>>>>>> c26dd8a2
     this._simulator.terminate();
   }
 
