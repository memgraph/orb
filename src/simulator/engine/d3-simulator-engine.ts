--- conflicted
+++ resolved
@@ -206,13 +206,9 @@
     }
 
     this.initSimulation(settings);
-<<<<<<< HEAD
-    this.emit(D3SimulatorEngineEventType.SETTINGS_UPDATED, { settings: this.settings });
-
-    this.runStabilization();
-=======
     this.emit(D3SimulatorEngineEventType.SETTINGS_UPDATE, { settings: this.settings });
->>>>>>> 097e1a7b
+
+    this.runSimulation();
   }
 
   startDragNode() {
@@ -260,11 +256,6 @@
   // This does not count as "stabilization" and won't emit any progress.
   activateSimulation() {
     if (this.settings.isPhysicsEnabled) {
-<<<<<<< HEAD
-=======
-      // Re-heat simulation.
-      // This does not count as "simulation" and won't emit any progress.
->>>>>>> 097e1a7b
       this.simulation.alphaTarget(this.settings.alpha.alphaTarget).restart();
       this.releaseNodes();
     }
