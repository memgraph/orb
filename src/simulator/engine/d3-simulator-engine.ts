import {
  forceCenter,
  forceCollide,
  forceLink,
  ForceLink,
  forceManyBody,
  forceSimulation,
  forceX,
  forceY,
  Simulation,
  SimulationLinkDatum,
} from 'd3-force';
import { IPosition } from '../../common/position';
import { ISimulationNode, ISimulationEdge } from '../interface';
import { Emitter } from '../../utils/emitter.utils';
import { isObjectEqual, copyObject } from '../../utils/object.utils';

const MANY_BODY_MAX_DISTANCE_TO_LINK_DISTANCE_RATIO = 100;
const DEFAULT_LINK_DISTANCE = 30;

export enum D3SimulatorEngineEventType {
  TICK = 'tick',
  END = 'end',
  STABILIZATION_STARTED = 'stabilizationStarted',
  STABILIZATION_PROGRESS = 'stabilizationProgress',
  STABILIZATION_ENDED = 'stabilizationEnded',
  NODE_DRAGGED = 'nodeDragged',
  SETTINGS_UPDATED = 'settingsUpdated',
}

export interface ID3SimulatorEngineSettingsAlpha {
  alpha: number;
  alphaMin: number;
  alphaDecay: number;
  alphaTarget: number;
}

export interface ID3SimulatorEngineSettingsCentering {
  x: number;
  y: number;
  strength: number;
}

export interface ID3SimulatorEngineSettingsCollision {
  radius: number;
  strength: number;
  iterations: number;
}

export interface ID3SimulatorEngineSettingsLinks {
  distance: number;
  strength?: number;
  iterations: number;
}

export interface ID3SimulatorEngineSettingsManyBody {
  strength: number;
  theta: number;
  distanceMin: number;
  distanceMax: number;
}

export interface ID3SimulatorEngineSettingsPositioning {
  forceX: {
    x: number;
    strength: number;
  };
  forceY: {
    y: number;
    strength: number;
  };
}

export interface ID3SimulatorEngineSettings {
  isPhysicsEnabled: boolean;
  alpha: ID3SimulatorEngineSettingsAlpha;
  centering: ID3SimulatorEngineSettingsCentering | null;
  collision: ID3SimulatorEngineSettingsCollision | null;
  links: ID3SimulatorEngineSettingsLinks;
  manyBody: ID3SimulatorEngineSettingsManyBody | null;
  positioning: ID3SimulatorEngineSettingsPositioning | null;
}

export type ID3SimulatorEngineSettingsUpdate = Partial<ID3SimulatorEngineSettings>;

export const getManyBodyMaxDistance = (linkDistance: number) => {
  const distance = linkDistance > 0 ? linkDistance : 1;
  return distance * MANY_BODY_MAX_DISTANCE_TO_LINK_DISTANCE_RATIO;
};

export const DEFAULT_SETTINGS: ID3SimulatorEngineSettings = {
  isPhysicsEnabled: false,
  alpha: {
    alpha: 1,
    alphaMin: 0.001,
    alphaDecay: 0.0228,
    alphaTarget: 0.1,
  },
  centering: {
    x: 0,
    y: 0,
    strength: 1,
  },
  collision: {
    radius: 15,
    strength: 1,
    iterations: 1,
  },
  links: {
    distance: DEFAULT_LINK_DISTANCE,
    strength: undefined,
    iterations: 1,
  },
  manyBody: {
    strength: -100,
    theta: 0.9,
    distanceMin: 0,
    distanceMax: getManyBodyMaxDistance(DEFAULT_LINK_DISTANCE),
  },
  positioning: {
    forceX: {
      x: 0,
      strength: 0.1,
    },
    forceY: {
      y: 0,
      strength: 0.1,
    },
  },
};

interface ID3SimulatorProgress {
  progress: number;
}

interface ID3SimulatorGraph {
  nodes: ISimulationNode[];
  edges: ISimulationEdge[];
}

interface ID3SimulatorNodeId {
  id: number;
}

interface ID3SimulatorSettings {
  settings: ID3SimulatorEngineSettings;
}

export class D3SimulatorEngine extends Emitter<{
  [D3SimulatorEngineEventType.TICK]: ID3SimulatorGraph;
  [D3SimulatorEngineEventType.END]: ID3SimulatorGraph;
  [D3SimulatorEngineEventType.STABILIZATION_STARTED]: undefined;
  [D3SimulatorEngineEventType.STABILIZATION_PROGRESS]: ID3SimulatorGraph & ID3SimulatorProgress;
  [D3SimulatorEngineEventType.STABILIZATION_ENDED]: ID3SimulatorGraph;
  [D3SimulatorEngineEventType.NODE_DRAGGED]: ID3SimulatorGraph;
  [D3SimulatorEngineEventType.SETTINGS_UPDATED]: ID3SimulatorSettings;
}> {
  protected readonly linkForce: ForceLink<ISimulationNode, SimulationLinkDatum<ISimulationNode>>;
  protected readonly simulation: Simulation<ISimulationNode, undefined>;
  protected readonly settings: ID3SimulatorEngineSettings;

  protected edges: ISimulationEdge[] = [];
  protected nodes: ISimulationNode[] = [];
  protected nodeIndexByNodeId: Record<number, number> = {};

<<<<<<< HEAD
  // Delete this, move it to the settings
  protected isPhysicsEnabled = true;
=======
>>>>>>> 07c11e4e
  protected isDragging = false;
  protected isStabilizing = false;

  constructor(settings?: ID3SimulatorEngineSettings) {
    super();

    this.linkForce = forceLink<ISimulationNode, SimulationLinkDatum<ISimulationNode>>(this.edges).id((node) => node.id);
    this.simulation = forceSimulation(this.nodes).force('link', this.linkForce).stop();

    this.settings = Object.assign(copyObject(DEFAULT_SETTINGS), settings);
    this.initSimulation(this.settings);

    this.simulation.on('tick', () => {
      this.emit(D3SimulatorEngineEventType.TICK, { nodes: this.nodes, edges: this.edges });
    });

    this.simulation.on('end', () => {
      this.isDragging = false;
      this.isStabilizing = false;
      this.emit(D3SimulatorEngineEventType.END, { nodes: this.nodes, edges: this.edges });
    });
  }

  getSettings(): ID3SimulatorEngineSettings {
    return copyObject(this.settings);
  }

  setSettings(settings: ID3SimulatorEngineSettingsUpdate) {
    const previousSettings = this.getSettings();
    Object.keys(settings).forEach((key) => {
      // @ts-ignore
      this.settings[key] = settings[key];
    });

    if (isObjectEqual(this.settings, previousSettings)) {
      return;
    }

    this.initSimulation(settings);
    this.emit(D3SimulatorEngineEventType.SETTINGS_UPDATED, { settings: this.settings });
  }

  startDragNode() {
    this.isDragging = true;

    if (!this.isStabilizing) {
      this.activateSimulation();
    }
  }

  dragNode(data: ID3SimulatorNodeId & IPosition) {
    const node = this.nodes[this.nodeIndexByNodeId[data.id]];
    if (!node) {
      return;
    }

    if (!this.isDragging) {
      this.startDragNode();
    }

    node.fx = data.x;
    node.fy = data.y;

    if (!this.settings.isPhysicsEnabled) {
      node.x = data.x;
      node.y = data.y;

      // Notify the client that the node position changed.
      // This is otherwise handled by the simulation tick if physics is enabled.
      this.emit(D3SimulatorEngineEventType.NODE_DRAGGED, { nodes: this.nodes, edges: this.edges });
    }
  }

  endDragNode(data: ID3SimulatorNodeId) {
    this.isDragging = false;

    this.simulation.alphaTarget(0);
    const node = this.nodes[this.nodeIndexByNodeId[data.id]];
    if (node) {
      releaseNode(node);
    }
  }

  activateSimulation() {
    if (this.settings.isPhysicsEnabled) {
      // Re-heat simulation.
      // This does not count as "stabilization" and won't emit any progress.
      this.simulation.alphaTarget(this.settings.alpha.alphaTarget).restart();
    }
  }

  private fixDefinedNodes(data: ID3SimulatorGraph) {
    // Treat nodes that have existing coordinates as "fixed".
    for (let i = 0; i < data.nodes.length; i++) {
      if (data.nodes[i].x !== null && data.nodes[i].x !== undefined) {
        data.nodes[i].fx = data.nodes[i].x;
      }
      if (data.nodes[i].y !== null && data.nodes[i].y !== undefined) {
        data.nodes[i].fy = data.nodes[i].y;
      }
    }
    return data;
  }

  addData(data: ID3SimulatorGraph) {
    data = this.fixDefinedNodes(data);
    this.nodes.concat(data.nodes);
    this.edges.concat(data.edges);
    this.setNodeIndexByNodeId();
  }

  clearData() {
    this.nodes = [];
    this.edges = [];
    this.setNodeIndexByNodeId();
  }

  setData(data: ID3SimulatorGraph) {
    data = this.fixDefinedNodes(data);
    this.clearData();
    this.addData(data);
  }

  updateData(data: ID3SimulatorGraph) {
    data = this.fixDefinedNodes(data);
    // Keep existing nodes along with their (x, y, fx, fy) coordinates to avoid
    // rearranging the graph layout.
    // These nodes should not be reloaded into the array because the D3 simulation
    // will assign to them completely new coordinates, effectively restarting the animation.
    const newNodeIds = new Set(data.nodes.map((node) => node.id));

    // Remove old nodes that aren't present in the new data.
    const oldNodes = this.nodes.filter((node) => newNodeIds.has(node.id));
    const newNodes = data.nodes.filter((node) => this.nodeIndexByNodeId[node.id] === undefined);

    this.nodes = [...oldNodes, ...newNodes];
    this.setNodeIndexByNodeId();

    // Only keep new links and discard all old links.
    // Old links won't work as some discrepancies arise between the D3 index property
    // and Memgraph's `id` property which affects the source->target mapping.
    this.edges = data.edges;
  }

  simulate() {
    // Update simulation with new data.
    this.simulation.nodes(this.nodes);
    this.linkForce.links(this.edges);

    // Run stabilization "physics".
    this.runStabilization();

    if (!this.settings.isPhysicsEnabled) {
      this.fixNodes();
    }
  }

  startSimulation(data: ID3SimulatorGraph) {
    this.setData(data);

    // Update simulation with new data.
    this.simulation.nodes(this.nodes);
    this.linkForce.links(this.edges);

    // Run stabilization "physics".
    this.runStabilization();
  }

  updateSimulation(data: ID3SimulatorGraph) {
    // To avoid rearranging the graph layout during node expand/collapse/hide,
    // it is necessary to keep existing nodes along with their (x, y) coordinates.
    // These nodes should not be reloaded into the array because the D3 simulation
    // will assign to them completely new coordinates, effectively restarting the animation.
    const newNodeIds = new Set(data.nodes.map((node) => node.id));

    // const newNodes = data.nodes.filter((node) => !this.nodeIdentities.has(node.id));
    const newNodes = data.nodes.filter((node) => this.nodeIndexByNodeId[node.id] === undefined);
    const oldNodes = this.nodes.filter((node) => newNodeIds.has(node.id));

    if (!this.settings.isPhysicsEnabled) {
      oldNodes.forEach((node) => fixNode(node));
    }

    // Remove old nodes that aren't present in the new data.
    this.nodes = [...oldNodes, ...newNodes];
    this.setNodeIndexByNodeId();

    // Only keep new links and discard all old links.
    // Old links won't work as some discrepancies arise between the D3 index property
    // and Memgraph's `id` property which affects the source->target mapping.
    this.edges = data.edges;

    // Update simulation with new data.
    this.simulation.nodes(this.nodes);
    this.linkForce.links(this.edges);

    // If there are no new nodes, there is no need for the stabilization
    if (!this.settings.isPhysicsEnabled && !newNodes.length) {
      this.emit(D3SimulatorEngineEventType.STABILIZATION_ENDED, { nodes: this.nodes, edges: this.edges });
      return;
    }

    // Run stabilization "physics".
    this.runStabilization();
  }

  stopSimulation() {
    this.simulation.stop();
    this.nodes = [];
    this.edges = [];
    this.setNodeIndexByNodeId();
    this.simulation.nodes();
    this.linkForce.links();
  }

  protected initSimulation(settings: ID3SimulatorEngineSettingsUpdate) {
    if (settings.alpha) {
      this.simulation
        .alpha(settings.alpha.alpha)
        .alphaMin(settings.alpha.alphaMin)
        .alphaDecay(settings.alpha.alphaDecay)
        .alphaTarget(settings.alpha.alphaTarget);
    }
    if (settings.links) {
      this.linkForce.distance(settings.links.distance).iterations(settings.links.iterations);
    }
    if (settings.collision) {
      const collision = forceCollide()
        .radius(settings.collision.radius)
        .strength(settings.collision.strength)
        .iterations(settings.collision.iterations);
      this.simulation.force('collide', collision);
    }
    if (settings.collision === null) {
      this.simulation.force('collide', null);
    }
    if (settings.manyBody) {
      const manyBody = forceManyBody()
        .strength(settings.manyBody.strength)
        .theta(settings.manyBody.theta)
        .distanceMin(settings.manyBody.distanceMin)
        .distanceMax(settings.manyBody.distanceMax);
      this.simulation.force('charge', manyBody);
    }
    if (settings.manyBody === null) {
      this.simulation.force('charge', null);
    }
    if (settings.positioning?.forceY) {
      const positioningForceX = forceX(settings.positioning.forceX.x).strength(settings.positioning.forceX.strength);
      this.simulation.force('x', positioningForceX);
    }
    if (settings.positioning?.forceX === null) {
      this.simulation.force('x', null);
    }
    if (settings.positioning?.forceY) {
      const positioningForceY = forceY(settings.positioning.forceY.y).strength(settings.positioning.forceY.strength);
      this.simulation.force('y', positioningForceY);
    }
    if (settings.positioning?.forceY === null) {
      this.simulation.force('y', null);
    }
    if (settings.centering) {
      const centering = forceCenter(settings.centering.x, settings.centering.y).strength(settings.centering.strength);
      this.simulation.force('center', centering);
    }
    if (settings.centering === null) {
      this.simulation.force('center', null);
    }
  }

  // This is a blocking action - the user will not be able to interact with the graph
  // during the stabilization process.
  protected runStabilization() {
    if (this.isStabilizing) {
      return;
    }

    this.emit(D3SimulatorEngineEventType.STABILIZATION_STARTED, undefined);

    this.isStabilizing = true;
    this.simulation.alpha(this.settings.alpha.alpha).alphaTarget(this.settings.alpha.alphaTarget).stop();

    const totalSimulationSteps = Math.ceil(
      Math.log(this.settings.alpha.alphaMin) / Math.log(1 - this.settings.alpha.alphaDecay),
    );

    let lastProgress = -1;
    for (let i = 0; i < totalSimulationSteps; i++) {
      const currentProgress = Math.round((i * 100) / totalSimulationSteps);
      // Emit progress maximum of 100 times (every percent)
      if (currentProgress > lastProgress) {
        lastProgress = currentProgress;
        this.emit(D3SimulatorEngineEventType.STABILIZATION_PROGRESS, {
          nodes: this.nodes,
          edges: this.edges,
          progress: currentProgress / 100,
        });
      }
      this.simulation.tick();
    }

    this.isStabilizing = false;
    this.emit(D3SimulatorEngineEventType.STABILIZATION_ENDED, { nodes: this.nodes, edges: this.edges });
  }

  protected setNodeIndexByNodeId() {
    this.nodeIndexByNodeId = {};
    for (let i = 0; i < this.nodes.length; i++) {
      this.nodeIndexByNodeId[this.nodes[i].id] = i;
    }
  }

  fixNodes(nodes?: ISimulationNode[]) {
    if (!nodes) {
      nodes = this.nodes;
    }

    for (let i = 0; i < nodes.length; i++) {
      fixNode(this.nodes[i]);
    }
  }

  releaseNodes(nodes?: ISimulationNode[]) {
    if (!nodes) {
      nodes = this.nodes;
    }

    for (let i = 0; i < nodes.length; i++) {
      releaseNode(this.nodes[i]);
    }
  }
}

const fixNode = (node: ISimulationNode) => {
  // fx and fy fix the node position in the D3 simulation.
  node.fx = node.x;
  node.fy = node.y;
};

const releaseNode = (node: ISimulationNode) => {
  node.fx = null;
  node.fy = null;
};<|MERGE_RESOLUTION|>--- conflicted
+++ resolved
@@ -163,11 +163,6 @@
   protected nodes: ISimulationNode[] = [];
   protected nodeIndexByNodeId: Record<number, number> = {};
 
-<<<<<<< HEAD
-  // Delete this, move it to the settings
-  protected isPhysicsEnabled = true;
-=======
->>>>>>> 07c11e4e
   protected isDragging = false;
   protected isStabilizing = false;
 
