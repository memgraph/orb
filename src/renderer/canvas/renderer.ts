--- conflicted
+++ resolved
@@ -66,11 +66,7 @@
     };
   }
 
-<<<<<<< HEAD
-  render<N extends INodeBase, E extends IEdgeBase>(graph: IGraph<N, E>, drawOptions?: Partial<IGraphDrawOptions>) {
-=======
-  render<N extends INodeBase, E extends IEdgeBase>(graph: Graph<N, E>) {
->>>>>>> 6cb9eb6e
+  render<N extends INodeBase, E extends IEdgeBase>(graph: IGraph<N, E>) {
     if (!graph.getNodeCount()) {
       return;
     }
@@ -117,26 +113,13 @@
     this._context.restore();
   }
 
-<<<<<<< HEAD
-  private drawObjects<N extends INodeBase, E extends IEdgeBase>(
-    objects: (INode<N, E> | IEdge<N, E>)[],
-    options?: Partial<IGraphDrawOptions>,
-  ) {
-=======
-  private drawObjects<N extends INodeBase, E extends IEdgeBase>(objects: (Node<N, E> | Edge<N, E>)[]) {
->>>>>>> 6cb9eb6e
+  private drawObjects<N extends INodeBase, E extends IEdgeBase>(objects: (INode<N, E> | IEdge<N, E>)[]) {
     if (objects.length === 0) {
       return;
     }
 
-<<<<<<< HEAD
-    const drawOptions = Object.assign(DEFAULT_DRAW_OPTIONS, options);
     const selectedObjects: (INode<N, E> | IEdge<N, E>)[] = [];
     const hoveredObjects: (INode<N, E> | IEdge<N, E>)[] = [];
-=======
-    const selectedObjects: (Node<N, E> | Edge<N, E>)[] = [];
-    const hoveredObjects: (Node<N, E> | Edge<N, E>)[] = [];
->>>>>>> 6cb9eb6e
 
     for (let i = 0; i < objects.length; i++) {
       const obj = objects[i];
@@ -176,13 +159,8 @@
     obj: INode<N, E> | IEdge<N, E>,
     options?: Partial<INodeDrawOptions> | Partial<IEdgeDrawOptions>,
   ) {
-<<<<<<< HEAD
     if (isNode(obj)) {
-      drawNode(this.context, obj, options);
-=======
-    if (obj instanceof Node) {
       drawNode(this._context, obj, options);
->>>>>>> 6cb9eb6e
     } else {
       drawEdge(this._context, obj, options);
     }
@@ -196,16 +174,9 @@
     this._context.save();
   }
 
-<<<<<<< HEAD
-  getFitZoomTransform<N extends INodeBase, E extends IEdgeBase>(
-    graph: IGraph<N, E>,
-    options: RendererFitZoomOptions,
-  ): ZoomTransform {
-=======
-  getFitZoomTransform<N extends INodeBase, E extends IEdgeBase>(graph: Graph<N, E>): ZoomTransform {
+  getFitZoomTransform<N extends INodeBase, E extends IEdgeBase>(graph: IGraph<N, E>): ZoomTransform {
     // Graph view is a bounding box of the graph nodes that takes into
     // account node positions (x, y) and node sizes (style: size + border width)
->>>>>>> 6cb9eb6e
     const graphView = graph.getBoundingBox();
     const graphMiddleX = graphView.x + graphView.width / 2;
     const graphMiddleY = graphView.y + graphView.height / 2;
