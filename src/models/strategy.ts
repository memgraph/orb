import { INode, INodeBase } from './node';
import { IEdge, IEdgeBase } from './edge';
import { IGraph } from './graph';
import { IPosition } from '../common';
import { GraphObjectState } from './state';

export interface IEventStrategySettings {
  isDefaultSelectEnabled: boolean;
  isDefaultHoverEnabled: boolean;
}

export interface IEventStrategyResponse<N extends INodeBase, E extends IEdgeBase> {
  isStateChanged: boolean;
  changedSubject?: INode<N, E> | IEdge<N, E>;
}

export interface IEventStrategy<N extends INodeBase, E extends IEdgeBase> {
<<<<<<< HEAD
  isSelectEnabled: boolean;
  isHoverEnabled: boolean;
  onMouseClick: (graph: IGraph<N, E>, point: IPosition) => IEventStrategyResponse<N, E>;
  onMouseMove: (graph: IGraph<N, E>, point: IPosition) => IEventStrategyResponse<N, E>;
=======
  onMouseClick: ((graph: IGraph<N, E>, point: IPosition) => IEventStrategyResponse<N, E>) | null;
  onMouseMove: ((graph: IGraph<N, E>, point: IPosition) => IEventStrategyResponse<N, E>) | null;
  onMouseRightClick: ((graph: IGraph<N, E>, point: IPosition) => IEventStrategyResponse<N, E>) | null;
  onMouseDoubleClick: ((graph: IGraph<N, E>, point: IPosition) => IEventStrategyResponse<N, E>) | null;
>>>>>>> 7c647134
}

export class DefaultEventStrategy<N extends INodeBase, E extends IEdgeBase> implements IEventStrategy<N, E> {
  private _lastHoveredNode?: INode<N, E>;
  public isSelectEnabled: boolean;
  public isHoverEnabled: boolean;

  constructor(settings: IEventStrategySettings) {
    this.isSelectEnabled = settings.isDefaultSelectEnabled;
    this.isHoverEnabled = settings.isDefaultHoverEnabled;
  }

  onMouseClick(graph: IGraph<N, E>, point: IPosition): IEventStrategyResponse<N, E> {
    const node = graph.getNearestNode(point);
    if (node) {
      if (this.isSelectEnabled) {
        selectNode(graph, node);
      }
      return {
        isStateChanged: true,
        changedSubject: node,
      };
    }

    const edge = graph.getNearestEdge(point);
    if (edge) {
      if (this.isSelectEnabled) {
        selectEdge(graph, edge);
      }
      return {
        isStateChanged: true,
        changedSubject: edge,
      };
    }

    if (!this.isSelectEnabled) {
      return { isStateChanged: false };
    }

    const { changedCount } = unselectAll(graph);
    return {
      isStateChanged: changedCount > 0,
    };
  }

  onMouseMove(graph: IGraph<N, E>, point: IPosition): IEventStrategyResponse<N, E> {
    const node = graph.getNearestNode(point);
    if (node && (!this.isSelectEnabled || (this.isSelectEnabled && !node.isSelected()))) {
      if (node === this._lastHoveredNode) {
        return {
          changedSubject: node,
          isStateChanged: false,
        };
      }

      if (this.isHoverEnabled) {
        hoverNode(graph, node);
      }

      this._lastHoveredNode = node;
      return {
        isStateChanged: true,
        changedSubject: node,
      };
    }

    this._lastHoveredNode = undefined;
    if (!node && this.isHoverEnabled) {
      const { changedCount } = unhoverAll(graph);
      return {
        isStateChanged: changedCount > 0,
      };
    }

    return { isStateChanged: false };
  }

  onMouseRightClick(graph: IGraph<N, E>, point: IPosition): IEventStrategyResponse<N, E> {
    const node = graph.getNearestNode(point);
    if (node) {
      selectNode(graph, node);
      return {
        isStateChanged: true,
        changedSubject: node,
      };
    }

    const edge = graph.getNearestEdge(point);
    if (edge) {
      selectEdge(graph, edge);
      return {
        isStateChanged: true,
        changedSubject: edge,
      };
    }

    const { changedCount } = unselectAll(graph);
    return {
      isStateChanged: changedCount > 0,
    };
  }

  onMouseDoubleClick(graph: IGraph<N, E>, point: IPosition): IEventStrategyResponse<N, E> {
    const node = graph.getNearestNode(point);
    if (node) {
      selectNode(graph, node);
      return {
        isStateChanged: true,
        changedSubject: node,
      };
    }

    const edge = graph.getNearestEdge(point);
    if (edge) {
      selectEdge(graph, edge);
      return {
        isStateChanged: true,
        changedSubject: edge,
      };
    }

    const { changedCount } = unselectAll(graph);
    return {
      isStateChanged: changedCount > 0,
    };
  }
}

const selectNode = <N extends INodeBase, E extends IEdgeBase>(graph: IGraph<N, E>, node: INode<N, E>) => {
  unselectAll(graph);
  setNodeState(node, GraphObjectState.SELECTED, { isStateOverride: true });
};

const selectEdge = <N extends INodeBase, E extends IEdgeBase>(graph: IGraph<N, E>, edge: IEdge<N, E>) => {
  unselectAll(graph);
  setEdgeState(edge, GraphObjectState.SELECTED, { isStateOverride: true });
};

const unselectAll = <N extends INodeBase, E extends IEdgeBase>(graph: IGraph<N, E>): { changedCount: number } => {
  const selectedNodes = graph.getNodes((node) => node.isSelected());
  for (let i = 0; i < selectedNodes.length; i++) {
    selectedNodes[i].clearState();
  }

  const selectedEdges = graph.getEdges((edge) => edge.isSelected());
  for (let i = 0; i < selectedEdges.length; i++) {
    selectedEdges[i].clearState();
  }

  return { changedCount: selectedNodes.length + selectedEdges.length };
};

const hoverNode = <N extends INodeBase, E extends IEdgeBase>(graph: IGraph<N, E>, node: INode<N, E>) => {
  unhoverAll(graph);
  setNodeState(node, GraphObjectState.HOVERED);
};

// const hoverEdge = <N extends INodeBase, E extends IEdgeBase>(graph: Graph<N, E>, edge: Edge<N, E>) => {
//   unhoverAll(graph);
//   setEdgeState(edge, GraphObjectState.HOVERED);
// };

const unhoverAll = <N extends INodeBase, E extends IEdgeBase>(graph: IGraph<N, E>): { changedCount: number } => {
  const hoveredNodes = graph.getNodes((node) => node.isHovered());
  for (let i = 0; i < hoveredNodes.length; i++) {
    hoveredNodes[i].clearState();
  }

  const hoveredEdges = graph.getEdges((edge) => edge.isHovered());
  for (let i = 0; i < hoveredEdges.length; i++) {
    hoveredEdges[i].clearState();
  }

  return { changedCount: hoveredNodes.length + hoveredEdges.length };
};

interface ISetShapeStateOptions {
  isStateOverride: boolean;
}

const setNodeState = <N extends INodeBase, E extends IEdgeBase>(
  node: INode<N, E>,
  state: number,
  options?: ISetShapeStateOptions,
): void => {
  if (isStateChangeable(node, options)) {
    node.state = state;
  }

  node.getInEdges().forEach((edge) => {
    if (edge && isStateChangeable(edge, options)) {
      edge.state = state;
    }
    if (edge.startNode && isStateChangeable(edge.startNode, options)) {
      edge.startNode.state = state;
    }
  });

  node.getOutEdges().forEach((edge) => {
    if (edge && isStateChangeable(edge, options)) {
      edge.state = state;
    }
    if (edge.endNode && isStateChangeable(edge.endNode, options)) {
      edge.endNode.state = state;
    }
  });
};

const setEdgeState = <N extends INodeBase, E extends IEdgeBase>(
  edge: IEdge<N, E>,
  state: number,
  options?: ISetShapeStateOptions,
): void => {
  if (isStateChangeable(edge, options)) {
    edge.state = state;
  }

  if (edge.startNode && isStateChangeable(edge.startNode, options)) {
    edge.startNode.state = state;
  }

  if (edge.endNode && isStateChangeable(edge.endNode, options)) {
    edge.endNode.state = state;
  }
};

const isStateChangeable = <N extends INodeBase, E extends IEdgeBase>(
  graphObject: INode<N, E> | IEdge<N, E>,
  options?: ISetShapeStateOptions,
): boolean => {
  const isOverride = options?.isStateOverride;
  return isOverride || (!isOverride && !graphObject.state);
};<|MERGE_RESOLUTION|>--- conflicted
+++ resolved
@@ -15,17 +15,12 @@
 }
 
 export interface IEventStrategy<N extends INodeBase, E extends IEdgeBase> {
-<<<<<<< HEAD
   isSelectEnabled: boolean;
   isHoverEnabled: boolean;
   onMouseClick: (graph: IGraph<N, E>, point: IPosition) => IEventStrategyResponse<N, E>;
   onMouseMove: (graph: IGraph<N, E>, point: IPosition) => IEventStrategyResponse<N, E>;
-=======
-  onMouseClick: ((graph: IGraph<N, E>, point: IPosition) => IEventStrategyResponse<N, E>) | null;
-  onMouseMove: ((graph: IGraph<N, E>, point: IPosition) => IEventStrategyResponse<N, E>) | null;
-  onMouseRightClick: ((graph: IGraph<N, E>, point: IPosition) => IEventStrategyResponse<N, E>) | null;
-  onMouseDoubleClick: ((graph: IGraph<N, E>, point: IPosition) => IEventStrategyResponse<N, E>) | null;
->>>>>>> 7c647134
+  onMouseRightClick: (graph: IGraph<N, E>, point: IPosition) => IEventStrategyResponse<N, E>;
+  onMouseDoubleClick: (graph: IGraph<N, E>, point: IPosition) => IEventStrategyResponse<N, E>;
 }
 
 export class DefaultEventStrategy<N extends INodeBase, E extends IEdgeBase> implements IEventStrategy<N, E> {
@@ -44,6 +39,7 @@
       if (this.isSelectEnabled) {
         selectNode(graph, node);
       }
+
       return {
         isStateChanged: true,
         changedSubject: node,
@@ -55,6 +51,7 @@
       if (this.isSelectEnabled) {
         selectEdge(graph, edge);
       }
+
       return {
         isStateChanged: true,
         changedSubject: edge,
@@ -106,7 +103,10 @@
   onMouseRightClick(graph: IGraph<N, E>, point: IPosition): IEventStrategyResponse<N, E> {
     const node = graph.getNearestNode(point);
     if (node) {
-      selectNode(graph, node);
+      if (this.isSelectEnabled) {
+        selectNode(graph, node);
+      }
+
       return {
         isStateChanged: true,
         changedSubject: node,
@@ -115,11 +115,18 @@
 
     const edge = graph.getNearestEdge(point);
     if (edge) {
-      selectEdge(graph, edge);
+      if (this.isSelectEnabled) {
+        selectEdge(graph, edge);
+      }
+
       return {
         isStateChanged: true,
         changedSubject: edge,
       };
+    }
+
+    if (!this.isSelectEnabled) {
+      return { isStateChanged: false };
     }
 
     const { changedCount } = unselectAll(graph);
@@ -131,7 +138,10 @@
   onMouseDoubleClick(graph: IGraph<N, E>, point: IPosition): IEventStrategyResponse<N, E> {
     const node = graph.getNearestNode(point);
     if (node) {
-      selectNode(graph, node);
+      if (this.isSelectEnabled) {
+        selectNode(graph, node);
+      }
+
       return {
         isStateChanged: true,
         changedSubject: node,
@@ -140,11 +150,18 @@
 
     const edge = graph.getNearestEdge(point);
     if (edge) {
-      selectEdge(graph, edge);
+      if (this.isSelectEnabled) {
+        selectEdge(graph, edge);
+      }
+
       return {
         isStateChanged: true,
         changedSubject: edge,
       };
+    }
+
+    if (!this.isSelectEnabled) {
+      return { isStateChanged: false };
     }
 
     const { changedCount } = unselectAll(graph);
