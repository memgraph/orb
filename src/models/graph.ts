--- conflicted
+++ resolved
@@ -22,15 +22,11 @@
   getEdgeCount(): number;
   getNodeById(id: any): INode<N, E> | undefined;
   getEdgeById(id: any): IEdge<N, E> | undefined;
-<<<<<<< HEAD
   getNodePositions(filterBy?: INodeFilter<N, E>): INodePosition[];
-=======
   getSelectedNodes(): INode<N, E>[];
   getSelectedEdges(): IEdge<N, E>[];
   getHoveredNodes(): INode<N, E>[];
   getHoveredEdges(): IEdge<N, E>[];
-  getNodePositions(): INodePosition[];
->>>>>>> 9276434c
   setNodePositions(positions: INodePosition[]): void;
   getEdgePositions(filterBy?: IEdgeFilter<N, E>): IEdgePosition[];
   setDefaultStyle(style: Partial<IGraphStyle<N, E>>): void;
