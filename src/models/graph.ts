import { INode, INodeBase, INodePosition, NodeFactory } from './node';
import { IEdge, EdgeFactory, IEdgeBase, IEdgePosition } from './edge';
import { IPosition, IRectangle } from '../common';
import { IGraphStyle } from './style';
import { ImageHandler } from '../services/images';
import { getEdgeOffsets } from './topology';
import { IEntityState, EntityState } from '../utils/entity.utils';
<<<<<<< HEAD
import { IObserver, IObserverDataPayload, ISubject, Subject } from '../utils/observer.utils';
import { patchProperties } from '../utils/object.utils';
=======
import { dedupArrays } from '../utils/array.utils';
>>>>>>> 3b742633

export interface IGraphData<N extends INodeBase, E extends IEdgeBase> {
  nodes: N[];
  edges: E[];
}

export interface IGraphObjectsIds {
  nodeIds: any[];
  edgeIds: any[];
}

export type IEdgeFilter<N extends INodeBase, E extends IEdgeBase> = (edge: IEdge<N, E>) => boolean;

export type INodeFilter<N extends INodeBase, E extends IEdgeBase> = (node: INode<N, E>) => boolean;

export interface IGraph<N extends INodeBase, E extends IEdgeBase> extends ISubject {
  getNodes(filterBy?: INodeFilter<N, E>): INode<N, E>[];
  getEdges(filterBy?: IEdgeFilter<N, E>): IEdge<N, E>[];
  getNodeCount(): number;
  getEdgeCount(): number;
  getNodeById(id: any): INode<N, E> | undefined;
  getEdgeById(id: any): IEdge<N, E> | undefined;
  getNodePositions(filterBy?: INodeFilter<N, E>): INodePosition[];
  getSelectedNodes(): INode<N, E>[];
  getSelectedEdges(): IEdge<N, E>[];
  getHoveredNodes(): INode<N, E>[];
  getHoveredEdges(): IEdge<N, E>[];
  setNodePositions(positions: INodePosition[]): void;
  getEdgePositions(filterBy?: IEdgeFilter<N, E>): IEdgePosition[];
  setDefaultStyle(style: Partial<IGraphStyle<N, E>>): void;
  setup(data: Partial<IGraphData<N, E>>): void;
  clearPositions(): void;
  merge(data: Partial<IGraphData<N, E>>): void;
  remove(data: Partial<IGraphObjectsIds>): void;
  removeAll(): void;
  removeAllNodes(): void;
  removeAllEdges(): void;
  isEqual<T extends INodeBase, K extends IEdgeBase>(graph: Graph<T, K>): boolean;
  getBoundingBox(): IRectangle;
  getNearestNode(point: IPosition): INode<N, E> | undefined;
  getNearestEdge(point: IPosition, minDistance?: number): IEdge<N, E> | undefined;
  setSettings(settings: Partial<IGraphSettings<N, E>>): void;
}

export interface IGraphSettings<N extends INodeBase, E extends IEdgeBase> {
  // TODO(tlastre): Move this to node events when image listening will be on node level
  // TODO(tlastre): Add global events user can listen for: images-load-start, images-load-end
  onLoadedImages?: () => void;
  onSetupData?: (data: Partial<IGraphData<N, E>>) => void;
  onMergeData?: (data: Partial<IGraphData<N, E>>) => void;
<<<<<<< HEAD
  onRemoveData?: (data: Partial<{ nodeIds: number[]; edgeIds: number[] }>) => void;
  listeners?: IObserver[];
=======
  onRemoveData?: (data: Partial<IGraphObjectsIds>) => void;
>>>>>>> 3b742633
}

export class Graph<N extends INodeBase, E extends IEdgeBase> extends Subject implements IGraph<N, E> {
  private _nodes: IEntityState<any, INode<N, E>> = new EntityState<any, INode<N, E>>({
    getId: (node) => node.getId(),
    sortBy: (node1, node2) => (node1.getStyle().zIndex ?? 0) - (node2.getStyle().zIndex ?? 0),
  });
  private _edges: IEntityState<any, IEdge<N, E>> = new EntityState<any, IEdge<N, E>>({
    getId: (edge) => edge.getId(),
    sortBy: (edge1, edge2) => (edge1.getStyle().zIndex ?? 0) - (edge2.getStyle().zIndex ?? 0),
  });
  private _defaultStyle?: Partial<IGraphStyle<N, E>>;
  private _settings: IGraphSettings<N, E>;

  constructor(data?: Partial<IGraphData<N, E>>, settings?: Partial<IGraphSettings<N, E>>) {
    // TODO(dlozic): How to use object assign here? If I add add and export a default const here, it needs N, E.
    super();
    this._settings = settings || {};
    const nodes = data?.nodes ?? [];
    const edges = data?.edges ?? [];
    if (settings && settings.listeners) {
      this.listeners = settings.listeners;
    }
    this.notifyListeners = this.notifyListeners.bind(this);
    this.setup({ nodes, edges });
  }

  setSettings(settings: Partial<IGraphSettings<N, E>>) {
    patchProperties(this._settings, settings);
    this.notifyListeners();
  }

  /**
   * Returns a list of nodes.
   *
   * @param {INodeFilter} filterBy Filter function for nodes
   * @return {INode[]} List of nodes
   */
  getNodes(filterBy?: INodeFilter<N, E>): INode<N, E>[] {
    return this._nodes.getAll({ filterBy });
  }

  /**
   * Returns a list of edges.
   *
   * @param {IEdgeFilter} filterBy Filter function for edges
   * @return {IEdge[]} List of edges
   */
  getEdges(filterBy?: IEdgeFilter<N, E>): IEdge<N, E>[] {
    return this._edges.getAll({ filterBy });
  }

  /**
   * Returns the total node count.
   *
   * @return {number} Total node count
   */
  getNodeCount(): number {
    return this._nodes.size;
  }

  /**
   * Returns the total edge count.
   *
   * @return {number} Total edge count
   */
  getEdgeCount(): number {
    return this._edges.size;
  }

  /**
   * Returns node by node id.
   *
   * @param {any} id Node id
   * @return {Node | undefined} Node or undefined
   */
  getNodeById(id: any): INode<N, E> | undefined {
    return this._nodes.getOne(id);
  }

  /**
   * Returns edge by edge id.
   *
   * @param {any} id Edge id
   * @return {IEdge | undefined} Edge or undefined
   */
  getEdgeById(id: any): IEdge<N, E> | undefined {
    return this._edges.getOne(id);
  }

  /**
   * Returns a list of selected nodes.
   *
   * @return {INode[]} List of selected nodes
   */
  getSelectedNodes(): INode<N, E>[] {
    return this.getNodes((node) => node.isSelected());
  }

  /**
   * Returns a list of selected edges.
   *
   * @return {IEdge[]} List of selected edges
   */
  getSelectedEdges(): IEdge<N, E>[] {
    return this.getEdges((edge) => edge.isSelected());
  }

  /**
   * Returns a list of hovered nodes.
   *
   * @return {INode[]} List of hovered nodes
   */
  getHoveredNodes(): INode<N, E>[] {
    return this.getNodes((node) => node.isHovered());
  }

  /**
   * Returns a list of hovered edges.
   *
   * @return {IEdge[]} List of hovered edges
   */
  getHoveredEdges(): IEdge<N, E>[] {
    return this.getEdges((edge) => edge.isHovered());
  }

  /**
   * Returns a list of current node positions (x, y).
   *
   * @param {INodeFilter} filterBy Filter function for nodes
   * @return {INodePosition[]} List of node positions
   */
  getNodePositions(filterBy?: INodeFilter<N, E>): INodePosition[] {
    const nodes = this.getNodes(filterBy);
    const positions: INodePosition[] = new Array<INodePosition>(nodes.length);
    for (let i = 0; i < nodes.length; i++) {
      positions[i] = nodes[i].getPosition();
    }
    return positions;
  }

  /**
   * Sets new node positions (x, y).
   *
   * @param {INodePosition} positions Node positions
   */
  setNodePositions(positions: INodePosition[]) {
    for (let i = 0; i < positions.length; i++) {
      const node = this._nodes.getOne(positions[i].id);
      if (node) {
        node.setPosition(positions[i], { isNotifySkipped: true });
      }
    }
  }

  /**
   * Returns a list of current edge positions. Edge positions do not have
   * (x, y) but a link to the source and target node ids.
   *
   * @param {IEdgeFilter} filterBy Filter function for edges
   * @return {IEdgePosition[]} List of edge positions
   */
  getEdgePositions(filterBy?: IEdgeFilter<N, E>): IEdgePosition[] {
    const edges = this.getEdges(filterBy);
    const positions: IEdgePosition[] = new Array<IEdgePosition>(edges.length);
    for (let i = 0; i < edges.length; i++) {
      positions[i] = edges[i].getPosition();
    }
    return positions;
  }

  /**
   * Sets default style to new nodes and edges. The applied style will be used
   * for all future nodes and edges added with `.merge` function.
   *
   * @param {IGraphStyle} style Style definition
   */
  setDefaultStyle(style: Partial<IGraphStyle<N, E>>) {
    this._defaultStyle = style;
    this._applyStyle();
  }

  setup(data: Partial<IGraphData<N, E>>) {
    this._nodes.removeAll();
    this._edges.removeAll();

    const nodes = data?.nodes ?? [];
    const edges = data?.edges ?? [];

    this._insertNodes(nodes);
    this._insertEdges(edges);

    this._applyEdgeOffsets();
    this._applyStyle();

    this._settings?.onSetupData?.(data);
  }

  clearPositions() {
    const nodes = this.getNodes();
    for (let i = 0; i < nodes.length; i++) {
      nodes[i].clearPosition();
    }
  }

  merge(data: Partial<IGraphData<N, E>>) {
    const nodes = data.nodes ?? [];
    const edges = data.edges ?? [];

    this._upsertNodes(nodes);
    this._upsertEdges(edges);

    this._applyEdgeOffsets();
    this._applyStyle();

    this._settings?.onMergeData?.(data);
  }

  remove(data: Partial<IGraphObjectsIds>) {
    const nodeIds = data.nodeIds ?? [];
    const edgeIds = data.edgeIds ?? [];

    const removedNodesData = this._removeNodes(nodeIds);
    const removedEdgesData = this._removeEdges(edgeIds);

    this._applyEdgeOffsets();
    this._applyStyle();

    if (this._settings && this._settings.onRemoveData) {
      const removedData: IGraphObjectsIds = {
        nodeIds: dedupArrays(removedNodesData.nodeIds, removedEdgesData.nodeIds),
        edgeIds: dedupArrays(removedNodesData.edgeIds, removedEdgesData.edgeIds),
      };

      this._settings.onRemoveData(removedData);
    }
  }

  removeAll() {
    const nodeIds = this._nodes.getAll().map((node) => node.id);
    const edgeIds = this._edges.getAll().map((edge) => edge.id);

    this.remove({ nodeIds, edgeIds });
  }

  removeAllEdges() {
    const edgeIds = this._edges.getAll().map((edge) => edge.id);

    this.remove({ edgeIds });
  }

  removeAllNodes() {
    this.removeAll();
  }

  isEqual<T extends INodeBase, K extends IEdgeBase>(graph: Graph<T, K>): boolean {
    if (this.getNodeCount() !== graph.getNodeCount()) {
      return false;
    }

    if (this.getEdgeCount() !== graph.getEdgeCount()) {
      return false;
    }

    const nodes = this.getNodes();
    for (let i = 0; i < nodes.length; i++) {
      if (!graph.getNodeById(nodes[i].getId())) {
        return false;
      }
    }

    const edges = this.getEdges();
    for (let i = 0; i < edges.length; i++) {
      if (!graph.getEdgeById(edges[i].getId())) {
        return false;
      }
    }

    return true;
  }

  getBoundingBox(): IRectangle {
    const nodes = this.getNodes();
    const minPoint: IPosition = { x: 0, y: 0 };
    const maxPoint: IPosition = { x: 0, y: 0 };

    for (let i = 0; i < nodes.length; i++) {
      const { x, y } = nodes[i].getCenter();

      if (x === undefined || y === undefined) {
        continue;
      }

      const size = nodes[i].getBorderedRadius();

      if (i === 0) {
        minPoint.x = x - size;
        maxPoint.x = x + size;
        minPoint.y = y - size;
        maxPoint.y = y + size;
        continue;
      }

      if (x + size > maxPoint.x) {
        maxPoint.x = x + size;
      }
      if (x - size < minPoint.x) {
        minPoint.x = x - size;
      }
      if (y + size > maxPoint.y) {
        maxPoint.y = y + size;
      }
      if (y - size < minPoint.y) {
        minPoint.y = y - size;
      }
    }

    return {
      x: minPoint.x,
      y: minPoint.y,
      width: Math.abs(maxPoint.x - minPoint.x),
      height: Math.abs(maxPoint.y - minPoint.y),
    };
  }

  getNearestNode(point: IPosition): INode<N, E> | undefined {
    // Reverse is needed to check from the top drawn to the bottom drawn node
    const nodes = this.getNodes();
    for (let i = nodes.length - 1; i >= 0; i--) {
      if (nodes[i].includesPoint(point)) {
        return nodes[i];
      }
    }
  }

  getNearestEdge(point: IPosition, minDistance = 3): IEdge<N, E> | undefined {
    let nearestEdge: IEdge<N, E> | undefined;
    let nearestDistance = minDistance;

    const edges = this.getEdges();
    for (let i = 0; i < edges.length; i++) {
      const distance = edges[i].getDistance(point);
      if (distance <= nearestDistance) {
        nearestDistance = distance;
        nearestEdge = edges[i];
      }
    }
    return nearestEdge;
  }

  // Arrow function is used because they inherit the context from the enclosing scope
  // which is important for the callback to notify listeners as expected
  private _update: IObserver = (data?: IObserverDataPayload): void => {
    if (data && 'type' in data && 'options' in data && 'isSingle' in data.options) {
      if (data.type === 'node' && data.options.isSingle) {
        const nodes = this._nodes.getAll();

        for (let i = 0; i < nodes.length; i++) {
          if (nodes[i].id !== data.id) {
            nodes[i].clearState();
          }
        }
      }

      if (data.type === 'edge' && data.options.isSingle) {
        const edges = this._edges.getAll();

        for (let i = 0; i < edges.length; i++) {
          if (edges[i].id !== data.id) {
            edges[i].clearState();
          }
        }
      }
    }

    this.notifyListeners(data);
  };

  private _insertNodes(nodes: N[]) {
    const newNodes: INode<N, E>[] = new Array<INode<N, E>>(nodes.length);
    for (let i = 0; i < nodes.length; i++) {
      newNodes[i] = NodeFactory.create<N, E>(
        { data: nodes[i] },
        { onLoadedImage: () => this._settings?.onLoadedImages?.(), listeners: [this._update] },
      );
    }
    this._nodes.setMany(newNodes);
  }

  private _insertEdges(edges: E[]) {
    const newEdges: IEdge<N, E>[] = [];
    for (let i = 0; i < edges.length; i++) {
      const startNode = this.getNodeById(edges[i].start);
      const endNode = this.getNodeById(edges[i].end);

      if (startNode && endNode) {
        newEdges.push(
          EdgeFactory.create<N, E>(
            {
              data: edges[i],
              startNode,
              endNode,
            },
            {
              listeners: [this._update],
            },
          ),
        );
      }
    }
    this._edges.setMany(newEdges);
  }

  private _upsertNodes(nodes: N[]) {
    const newNodes: INode<N, E>[] = [];
    for (let i = 0; i < nodes.length; i++) {
      const existingNode = this.getNodeById(nodes[i].id);
      if (existingNode) {
        existingNode.setData(nodes[i]);
        existingNode.setPosition(nodes[i], { isNotifySkipped: true });
        continue;
      }

      newNodes.push(
        NodeFactory.create<N, E>(
          { data: nodes[i] },
          { onLoadedImage: () => this._settings?.onLoadedImages?.(), listeners: [this._update] },
        ),
      );
    }
    this._nodes.setMany(newNodes);
  }

  private _upsertEdges(edges: E[]) {
    const newEdges: IEdge<N, E>[] = [];
    const removedEdgeIds: any[] = [];

    for (let i = 0; i < edges.length; i++) {
      const newEdgeData = edges[i];
      const existingEdge = this.getEdgeById(newEdgeData.id);

      // New edge
      if (!existingEdge) {
        const startNode = this.getNodeById(newEdgeData.start);
        const endNode = this.getNodeById(newEdgeData.end);

        if (startNode && endNode) {
          const edge = EdgeFactory.create<N, E>(
            {
              data: newEdgeData,
              startNode,
              endNode,
            },
            {
              listeners: [this._update],
            },
          );
          newEdges.push(edge);
        }
        continue;
      }

      // The connection of the edge stays the same, but the data has changed
      if (existingEdge.start === newEdgeData.start && existingEdge.end === newEdgeData.end) {
        existingEdge.setData(newEdgeData);
        continue;
      }

      // Edge connection (start or end node) has changed
      existingEdge.startNode.removeEdge(existingEdge);
      existingEdge.endNode.removeEdge(existingEdge);
      const startNode = this.getNodeById(newEdgeData.start);
      const endNode = this.getNodeById(newEdgeData.end);

      if (!startNode || !endNode) {
        removedEdgeIds.push(existingEdge.getId());
        continue;
      }

      const edge = EdgeFactory.create<N, E>(
        {
          data: newEdgeData,
          offset: existingEdge.offset,
          startNode,
          endNode,
        },
        {
          listeners: [this._update],
        },
      );
      edge.setState(existingEdge.getState());
      edge.setStyle(existingEdge.getStyle());
      newEdges.push(edge);
    }

    this._edges.setMany(newEdges);
    this._edges.removeMany(removedEdgeIds);
  }

  private _removeNodes(nodeIds: any[]): IGraphObjectsIds {
    const removedNodeIds: any[] = [];
    const removedEdgeIds: any[] = [];

    for (let i = 0; i < nodeIds.length; i++) {
      const node = this.getNodeById(nodeIds[i]);
      if (!node) {
        continue;
      }

      const edges = node.getEdges();
      for (let i = 0; i < edges.length; i++) {
        const edge = edges[i];
        edge.startNode.removeEdge(edge);
        edge.endNode.removeEdge(edge);
        removedEdgeIds.push(edge.getId());
      }

      removedNodeIds.push(node.getId());
    }
    this._nodes.removeMany(removedNodeIds);
    this._edges.removeMany(removedEdgeIds);

    return { nodeIds: removedNodeIds, edgeIds: removedEdgeIds };
  }

  private _removeEdges(edgeIds: any[]): IGraphObjectsIds {
    const removedEdgeIds: any[] = [];

    for (let i = 0; i < edgeIds.length; i++) {
      const edge = this.getEdgeById(edgeIds[i]);
      if (!edge) {
        continue;
      }

      edge.startNode.removeEdge(edge);
      edge.endNode.removeEdge(edge);
      removedEdgeIds.push(edge.getId());
    }
    this._edges.removeMany(removedEdgeIds);

    return { nodeIds: [], edgeIds: removedEdgeIds };
  }

  private _applyEdgeOffsets() {
    const graphEdges = this.getEdges();
    const edgeOffsets = getEdgeOffsets<N, E>(graphEdges);
    const updatedEdges: IEdge<N, E>[] = new Array<IEdge<N, E>>(edgeOffsets.length);

    for (let i = 0; i < edgeOffsets.length; i++) {
      const edge = graphEdges[i];
      const edgeOffset = edgeOffsets[i];
      updatedEdges[i] = EdgeFactory.copy(edge, { offset: edgeOffset });
    }
    this._edges.setMany(updatedEdges);
  }

  private _applyStyle() {
    const styleImageUrls: Set<string> = new Set<string>();

    if (this._defaultStyle?.getNodeStyle) {
      const newNodes = this.getNodes();
      for (let i = 0; i < newNodes.length; i++) {
        if (newNodes[i].hasStyle()) {
          continue;
        }

        const style = this._defaultStyle.getNodeStyle(newNodes[i]);
        if (style) {
          newNodes[i].setStyle(style);
          // TODO Add these checks to node property setup
          if (style.imageUrl) {
            styleImageUrls.add(style.imageUrl);
          }
          if (style.imageUrlSelected) {
            styleImageUrls.add(style.imageUrlSelected);
          }
        }
      }
    }

    if (this._defaultStyle?.getEdgeStyle) {
      const newEdges = this.getEdges();
      for (let i = 0; i < newEdges.length; i++) {
        if (newEdges[i].hasStyle()) {
          continue;
        }

        const style = this._defaultStyle.getEdgeStyle(newEdges[i]);
        if (style) {
          newEdges[i].setStyle(style);
        }
      }
    }

    if (styleImageUrls.size) {
      ImageHandler.getInstance().loadImages(Array.from(styleImageUrls), () => {
        this._settings?.onLoadedImages?.();
      });
    }

    // Sort because of the possibility that style properties changed
    this._nodes.sort();
    this._edges.sort();
  }
}<|MERGE_RESOLUTION|>--- conflicted
+++ resolved
@@ -5,12 +5,9 @@
 import { ImageHandler } from '../services/images';
 import { getEdgeOffsets } from './topology';
 import { IEntityState, EntityState } from '../utils/entity.utils';
-<<<<<<< HEAD
 import { IObserver, IObserverDataPayload, ISubject, Subject } from '../utils/observer.utils';
 import { patchProperties } from '../utils/object.utils';
-=======
 import { dedupArrays } from '../utils/array.utils';
->>>>>>> 3b742633
 
 export interface IGraphData<N extends INodeBase, E extends IEdgeBase> {
   nodes: N[];
@@ -61,12 +58,8 @@
   onLoadedImages?: () => void;
   onSetupData?: (data: Partial<IGraphData<N, E>>) => void;
   onMergeData?: (data: Partial<IGraphData<N, E>>) => void;
-<<<<<<< HEAD
-  onRemoveData?: (data: Partial<{ nodeIds: number[]; edgeIds: number[] }>) => void;
+  onRemoveData?: (data: Partial<IGraphObjectsIds>) => void;
   listeners?: IObserver[];
-=======
-  onRemoveData?: (data: Partial<IGraphObjectsIds>) => void;
->>>>>>> 3b742633
 }
 
 export class Graph<N extends INodeBase, E extends IEdgeBase> extends Subject implements IGraph<N, E> {
