<<<<<<< HEAD
import { INodeCoordinates, INodeMapCoordinates, INodePosition } from '../models/node';
import { ISetStateDataPayload } from '../models/state';

export type GraphObject = 'node' | 'edge';

export type IObserverDataPayload = INodePosition | INodeCoordinates | INodeMapCoordinates | ISetStateDataPayload;
=======
import { INodeCoordinates, INodePosition } from '../models/node';

export type IObserverDataPayload = INodePosition | INodeCoordinates;
>>>>>>> 0ee733d5

// Using callbacks here to ensure that the Observer update is abstracted from the user
export type IObserver = (data?: IObserverDataPayload) => void;

export interface ISubject {
  listeners: IObserver[];

  addListener(observer: IObserver): void;

  getListeners(): IObserver[];

  removeListener(observer: IObserver): void;

  notifyListeners(data?: IObserverDataPayload): void;
}

export class Subject implements ISubject {
  listeners: IObserver[];

  constructor() {
    this.listeners = [];
  }

  addListener(observer: IObserver): void {
    this.listeners.push(observer);
  }

  getListeners(): IObserver[] {
    return [...this.listeners];
  }

  removeListener(observer: IObserver): void {
    const index = this.listeners.indexOf(observer);
    if (index !== -1) {
      this.listeners.splice(index, 1);
    }
  }

  notifyListeners(data?: IObserverDataPayload): void {
    for (let i = 0; i < this.listeners.length; i++) {
      this.listeners[i](data);
    }
  }
}<|MERGE_RESOLUTION|>--- conflicted
+++ resolved
@@ -1,15 +1,9 @@
-<<<<<<< HEAD
-import { INodeCoordinates, INodeMapCoordinates, INodePosition } from '../models/node';
+import { INodeCoordinates, INodePosition } from '../models/node';
 import { ISetStateDataPayload } from '../models/state';
 
 export type GraphObject = 'node' | 'edge';
 
-export type IObserverDataPayload = INodePosition | INodeCoordinates | INodeMapCoordinates | ISetStateDataPayload;
-=======
-import { INodeCoordinates, INodePosition } from '../models/node';
-
-export type IObserverDataPayload = INodePosition | INodeCoordinates;
->>>>>>> 0ee733d5
+export type IObserverDataPayload = INodePosition | INodeCoordinates | ISetStateDataPayload;
 
 // Using callbacks here to ensure that the Observer update is abstracted from the user
 export type IObserver = (data?: IObserverDataPayload) => void;
